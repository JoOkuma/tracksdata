from collections.abc import Sequence

import numpy as np
from scipy.spatial import KDTree

from tracksdata.constants import DEFAULT_ATTR_KEYS
from tracksdata.edges._base_edges import BaseEdgesOperator
from tracksdata.graph._base_graph import BaseGraphBackend
from tracksdata.utils._logging import LOG


class DistanceEdges(BaseEdgesOperator):
    """
    Operator that adds edges to a graph based on the distance between nodes.

    Parameters
    ----------
    distance_threshold : float
        The distance threshold for adding edges.
    n_neighbors : int
        The maximum number of neighbors to consider for adding edges.
        This in respect from the current to the previous frame.
        That means, a node in frame t will have edges to the clostest
        n_neighbors nodes in frame t-1.
    feature_keys : Sequence[str] | None
        The feature keys to use for the distance calculation.
        When None, "z", "y", "x" are used.
    show_progress : bool
        Whether to print progress of the edges addition.
    """

    def __init__(
        self,
        distance_threshold: float,
        n_neighbors: int,
        output_key: str = DEFAULT_ATTR_KEYS.EDGE_WEIGHT,
        feature_keys: Sequence[str] | None = None,
        show_progress: bool = True,
    ):
        super().__init__(output_key=output_key, show_progress=show_progress)
        self.distance_threshold = distance_threshold
        self.n_neighbors = n_neighbors
        self.output_key = output_key
        self.feature_keys = feature_keys

    def _add_edges_per_time(
        self,
        graph: BaseGraphBackend,
        *,
<<<<<<< HEAD
        t: int | None = None,
=======
        t: int,
>>>>>>> f6247812
    ) -> None:
        """
        Add edges to a graph based on the distance between nodes.

        Parameters
        ----------
        graph : BaseGraphBackend
            The graph to add edges to.
        t : int
            The time point to add edges for.
        """
<<<<<<< HEAD
        if t is None:
            for t in tqdm(graph.time_points(), disable=not self.show_progress, desc="Adding edges"):
                self.add_edges(
                    graph,
                    t=t,
                )
            return

        if self.output_key not in graph.edge_features_keys:
            # negative value to indicate that the edge is not valid
            graph.add_edge_feature_key(self.output_key, -1.0)
=======
        if self.output_key not in graph.edge_features_keys:
            # negative value to indicate that the edge is not valid
            graph.add_edge_feature_key(self.output_key, -99999.0)
>>>>>>> f6247812

        if self.feature_keys is None:
            if "z" in graph.node_features_keys:
                feature_keys = ["z", "y", "x"]
            else:
                feature_keys = ["y", "x"]
        else:
            feature_keys = self.feature_keys

        prev_node_ids = np.asarray(graph.filter_nodes_by_attribute({DEFAULT_ATTR_KEYS.T: t - 1}))
        cur_node_ids = np.asarray(graph.filter_nodes_by_attribute({DEFAULT_ATTR_KEYS.T: t}))

        if len(prev_node_ids) == 0:
            LOG.warning(
                "No nodes found for time point %d",
                t - 1,
            )
            return

        if len(cur_node_ids) == 0:
            LOG.warning(
                "No nodes found for time point %d",
                t,
            )
            return

        prev_features = graph.node_features(node_ids=prev_node_ids, feature_keys=feature_keys)
        cur_features = graph.node_features(node_ids=cur_node_ids, feature_keys=feature_keys)

        prev_kdtree = KDTree(prev_features.to_numpy())

        distances, prev_neigh_ids = prev_kdtree.query(
            cur_features.to_numpy(),
            k=self.n_neighbors,
            distance_upper_bound=self.distance_threshold,
        )
        is_valid = ~np.isinf(distances)

        # kdtree return from 0 to n-1
        # converting back to arbitrary indexing
        prev_neigh_ids[is_valid] = prev_node_ids[prev_neigh_ids[is_valid]]

        count = 0
        for cur_id, neigh_ids, neigh_dist, neigh_valid in zip(
            cur_node_ids, prev_neigh_ids, distances, is_valid, strict=True
        ):
            for neigh_id, dist in zip(neigh_ids[neigh_valid], neigh_dist[neigh_valid], strict=True):
                graph.add_edge(
                    neigh_id,
                    cur_id,
                    attributes={self.output_key: dist},
                )
                count += 1

        if count == 0:
            LOG.warning(
                "No valid edges found for the pair of time point (%d, %d)",
                t,
                t - 1,
            )<|MERGE_RESOLUTION|>--- conflicted
+++ resolved
@@ -47,11 +47,7 @@
         self,
         graph: BaseGraphBackend,
         *,
-<<<<<<< HEAD
-        t: int | None = None,
-=======
         t: int,
->>>>>>> f6247812
     ) -> None:
         """
         Add edges to a graph based on the distance between nodes.
@@ -63,23 +59,9 @@
         t : int
             The time point to add edges for.
         """
-<<<<<<< HEAD
-        if t is None:
-            for t in tqdm(graph.time_points(), disable=not self.show_progress, desc="Adding edges"):
-                self.add_edges(
-                    graph,
-                    t=t,
-                )
-            return
-
-        if self.output_key not in graph.edge_features_keys:
-            # negative value to indicate that the edge is not valid
-            graph.add_edge_feature_key(self.output_key, -1.0)
-=======
         if self.output_key not in graph.edge_features_keys:
             # negative value to indicate that the edge is not valid
             graph.add_edge_feature_key(self.output_key, -99999.0)
->>>>>>> f6247812
 
         if self.feature_keys is None:
             if "z" in graph.node_features_keys:
