--- conflicted
+++ resolved
@@ -1,9 +1,6 @@
-<<<<<<< HEAD
 """Node operators for creating nodes and their respective attributes (e.g. masks) in a graph."""
 
-=======
 from tracksdata.nodes._crop_attrs import CropFuncAttrs
->>>>>>> 1020a4fb
 from tracksdata.nodes._mask import Mask
 from tracksdata.nodes._random import RandomNodes
 from tracksdata.nodes._regionprops import RegionPropsNodes
