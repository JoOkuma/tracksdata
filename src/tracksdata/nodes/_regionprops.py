--- conflicted
+++ resolved
@@ -94,8 +94,7 @@
 
     def attrs_keys(self) -> list[str]:
         """
-<<<<<<< HEAD
-        Get the keys of the node features that will be extracted.
+        Get the keys of the node attributes that will be extracted.
 
         Returns only the keys for extra_properties. The centroid coordinates
         (x, y, z) and mask are always included but not listed here.
@@ -103,17 +102,14 @@
         Returns
         -------
         list[str]
-            List of feature key names that will be added to nodes.
+            List of attribute key names that will be added to nodes.
 
         Examples
         --------
         >>> node_op = RegionPropsNodes(extra_properties=["area", "perimeter"])
-        >>> keys = node_op.features_keys()
+        >>> keys = node_op.attrs_keys()
         >>> print(keys)
         ['area', 'perimeter']
-=======
-        Get the keys of the attributes of the nodes.
->>>>>>> c9781767
         """
         return [prop.__name__ if callable(prop) else prop for prop in self._extra_properties]
 
