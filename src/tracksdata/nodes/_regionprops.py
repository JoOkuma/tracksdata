from collections.abc import Callable
from typing import Any

import numpy as np
from numpy.typing import NDArray
from skimage.measure._regionprops import RegionProperties, regionprops
from toolz import curry
from typing_extensions import override

from tracksdata.constants import DEFAULT_ATTR_KEYS
from tracksdata.graph._base_graph import BaseGraph
from tracksdata.nodes._base_nodes import BaseNodesOperator
from tracksdata.utils._logging import LOG
from tracksdata.utils._multiprocessing import multiprocessing_apply


class RegionPropsNodes(BaseNodesOperator):
    """
    Operator that adds nodes to a graph using scikit-image's regionprops.

    Extracts region properties from labeled images to create graph nodes using
    scikit-image's regionprops function to compute geometric and intensity-based
    features. Automatically adds centroid coordinates and mask information, with
    additional properties computed based on the extra_properties parameter.

    Parameters
    ----------
    extra_properties : list[str | Callable[[RegionProperties], Any]] | None, optional
        Additional properties to compute for each region. Can be:
        - String names of built-in regionprops properties (e.g., 'area', 'perimeter')
        - Callable functions that take a RegionProperties object and return a value
        If None, only centroid coordinates and masks are extracted.
    spacing : tuple[float, float] | None, optional
        Physical spacing between pixels. If provided, affects distance-based
        measurements. Should be (row_spacing, col_spacing) for 2D or
        (depth_spacing, row_spacing, col_spacing) for 3D.

    Attributes
    ----------
    _extra_properties : list
        List of additional properties to compute.
    _spacing : tuple[float, float] | None
        Physical spacing between pixels.

    Examples
    --------
    Create a basic RegionPropsNodes operator:

    ```python
    from tracksdata.nodes import RegionPropsNodes

    node_op = RegionPropsNodes()
    ```

    Add common geometric properties:

    ```python
    node_op = RegionPropsNodes(extra_properties=["area", "perimeter", "eccentricity"])
    ```

    Add custom properties using functions:

    ```python
    def custom_property(region):
        return region.area / region.perimeter


    node_op = RegionPropsNodes(extra_properties=["area", custom_property])
    ```

    Use with physical spacing:

    ```python
    node_op = RegionPropsNodes(
        spacing=(0.5, 0.1, 0.1),  # z, y, x spacing
        extra_properties=["area", "volume"],
    )
    ```

    Add nodes from a time series:

    ```python
    labels_series = np.random.randint(0, 10, (10, 100, 100))
    node_op.add_nodes(graph, labels=labels_series)
    ```
    """

    def __init__(
        self,
        extra_properties: list[str | Callable[[RegionProperties], Any]] | None = None,
        spacing: tuple[float, float] | None = None,
    ):
        super().__init__()
        self._extra_properties = extra_properties or []
        self._spacing = spacing

    def _axis_names(self, labels: NDArray[np.integer]) -> list[str]:
        """
        Get the names of the axes of the labels.

        Parameters
        ----------
        labels : NDArray[np.integer]
            The (t + nD) labels to get the axis names for.

        Returns
        -------
        list[str]
            The names of the axes of the labels.
        """
        if labels.ndim == 3:
            return ["y", "x"]
        elif labels.ndim == 4:
            return ["z", "y", "x"]
        else:
            raise ValueError(f"`labels` must be 't + 2D' or 't + 3D', got '{labels.ndim}' dimensions.")

    def _init_node_attrs(self, graph: BaseGraph, axis_names: list[str]) -> None:
        """
        Initialize the node attributes for the graph.
        """
        for attr_key in [DEFAULT_ATTR_KEYS.MASK, DEFAULT_ATTR_KEYS.BBOX]:
            if attr_key not in graph.node_attr_keys:
                graph.add_node_attr_key(attr_key, None)

        if DEFAULT_ATTR_KEYS.BBOX not in graph.node_attr_keys:
            graph.add_node_attr_key(DEFAULT_ATTR_KEYS.BBOX, None)

        # initialize the attribute keys
        for attr_key in axis_names + self.attrs_keys():
            if attr_key not in graph.node_attr_keys:
                graph.add_node_attr_key(attr_key, -1.0)

    def attrs_keys(self) -> list[str]:
        """
        Get the keys of the node attributes that will be extracted.

        Returns only the keys for extra_properties. The centroid coordinates
        (x, y, z) and mask are always included but not listed here.

        Returns
        -------
        list[str]
            List of attribute key names that will be added to nodes.

        Examples
        --------
        ```python
        node_op = RegionPropsNodes(extra_properties=["area", "perimeter"])
        keys = node_op.attrs_keys()
        print(keys)  # ['area', 'perimeter']
        ```
        """
        return [prop.__name__ if callable(prop) else prop for prop in self._extra_properties]

    @override
    def add_nodes(
        self,
        graph: BaseGraph,
        *,
        labels: NDArray[np.integer],
        t: int | None = None,
        intensity_image: NDArray | None = None,
    ) -> None:
        """
        Add nodes to a graph using region properties from labeled images.

        Extracts region properties from labeled images and creates corresponding
        nodes in the graph. Can handle both single time point and time series data.
        When t is None, the first axis of labels represents time and processes each
        time point sequentially. Automatically initializes required attribute keys
        in the graph schema before adding nodes.

        Parameters
        ----------
        graph : BaseGraph
            The graph to add nodes to.
        labels : NDArray[np.integer]
            Labeled image(s) where each unique positive integer represents
            a different region/object. Can be:
            - 3D array (time, height, width) for 2D time series
            - 4D array (time, depth, height, width) for 3D time series
            When `t` is provided, it should be padded to include the time dimension.
        t : int | None, optional
            Time point for the nodes. If None, labels are treated as a time
            series where the first axis represents time.
        intensity_image : NDArray | None, optional
            Intensity image(s) corresponding to the labels. Used for computing
            intensity-based properties. Must have the same shape as labels
            (excluding the label values).

        Examples
        --------
        Add nodes from a single 2D labeled image:

        ```python
        labels = skimage.measure.label(binary_image)
        node_op.add_nodes(graph, labels=labels, t=0)
        ```

        Add nodes from a time series:

        ```python
        labels_series = np.stack(
            [
                skimage.measure.label(binary_image_t0),
                skimage.measure.label(binary_image_t1),
            ]
        )
        node_op.add_nodes(graph, labels=labels_series)
        ```

        Add nodes with intensity information:

        ```python
        node_op.add_nodes(graph, labels=labels, t=0, intensity_image=fluorescence_image)
        ```
        """
        axis_names = self._axis_names(labels)
        self._init_node_attrs(graph, axis_names)

        if t is None:
            time_points = range(labels.shape[0])
        else:
            time_points = [t]

        node_ids = []
        for nodes_data in multiprocessing_apply(
            func=curry(self._nodes_per_time, labels=labels, intensity_image=intensity_image),
            sequence=time_points,
            desc="Adding region properties nodes",
        ):
            node_ids.extend(graph.bulk_add_nodes(nodes_data))

    def _nodes_per_time(
        self,
        t: int,
        *,
        labels: NDArray[np.integer],
        intensity_image: NDArray | None = None,
    ) -> list[dict[str, Any]]:
        """
        Add nodes for a specific time point using region properties.

        Processes a single time point, computing region properties for each labeled
        region and creating corresponding graph nodes. Determines spatial dimensions
        from label shape, ensures required attribute keys exist, computes region
        properties, extracts coordinates and extra properties, creates mask objects,
        and bulk adds all nodes.

        Parameters
        ----------
        t : int
            The time point to assign to the created nodes.
        labels : NDArray[np.integer]
            2D or 3D labeled image for a single time point.
        intensity_image : NDArray | None, optional
            Corresponding intensity image for computing intensity-based properties.

        Returns
        -------
        list[dict[str, Any]]
            The nodes to add to the graph.

        Raises
        ------
        ValueError
            If labels is not 2D or 3D.
        """
        axis_names = self._axis_names(labels)

        labels = np.asarray(labels[t])

        if intensity_image is not None:
            intensity_image = np.asarray(intensity_image[t])

        nodes_data = []

        for obj in regionprops(
            labels,
            intensity_image=intensity_image,
            spacing=self._spacing,
            cache=True,
        ):
            attrs = dict(zip(axis_names, obj.centroid, strict=False))

            for prop in self._extra_properties:
                if callable(prop):
                    attrs[prop.__name__] = prop(obj)
                else:
                    attrs[prop] = getattr(obj, prop)

<<<<<<< HEAD
            attrs[DEFAULT_ATTR_KEYS.MASK] = obj.image
            attrs[DEFAULT_ATTR_KEYS.BBOX] = obj.bbox
=======
            attrs[DEFAULT_ATTR_KEYS.MASK] = Mask(obj.image, obj.bbox)
            attrs[DEFAULT_ATTR_KEYS.BBOX] = np.asarray(obj.bbox, dtype=int)
>>>>>>> 9e031dff
            attrs[DEFAULT_ATTR_KEYS.T] = t

            nodes_data.append(attrs)
            obj._cache.clear()  # clearing to reduce memory footprint

        if len(nodes_data) == 0:
            LOG.warning("No valid nodes found for time point %d", t)

        return nodes_data<|MERGE_RESOLUTION|>--- conflicted
+++ resolved
@@ -290,13 +290,8 @@
                 else:
                     attrs[prop] = getattr(obj, prop)
 
-<<<<<<< HEAD
             attrs[DEFAULT_ATTR_KEYS.MASK] = obj.image
-            attrs[DEFAULT_ATTR_KEYS.BBOX] = obj.bbox
-=======
-            attrs[DEFAULT_ATTR_KEYS.MASK] = Mask(obj.image, obj.bbox)
             attrs[DEFAULT_ATTR_KEYS.BBOX] = np.asarray(obj.bbox, dtype=int)
->>>>>>> 9e031dff
             attrs[DEFAULT_ATTR_KEYS.T] = t
 
             nodes_data.append(attrs)
