from collections.abc import Sequence
from enum import Enum
from typing import TYPE_CHECKING, Any

import cloudpickle
import numpy as np
import polars as pl
import rustworkx as rx
import sqlalchemy as sa
from sqlalchemy.orm import DeclarativeBase, Query, Session, aliased, load_only
from sqlalchemy.sql.type_api import TypeEngine

from tracksdata.attrs import AttrComparison, split_attr_comps
from tracksdata.constants import DEFAULT_ATTR_KEYS
from tracksdata.graph._base_graph import BaseGraph
from tracksdata.utils._dataframe import unpack_array_attrs
from tracksdata.utils._logging import LOG

if TYPE_CHECKING:
    from tracksdata.graph._graph_view import GraphView


def _is_builtin(obj: Any) -> bool:
    """Check if an object is a built-in type."""
    return getattr(obj.__class__, "__module__", None) == "builtins"


def _data_numpy_to_native(data: dict[str, Any]) -> None:
    """
    Convert numpy scalars to native Python scalars in place.

    Parameters
    ----------
    data : dict[str, Any]
        The data to convert. Modified in place.
    """
    for k, v in data.items():
        if np.isscalar(v) and hasattr(v, "item"):
            data[k] = v.item()


def _filter_query(
    query: Query,
    table: type[DeclarativeBase],
    attr_filters: list[AttrComparison],
) -> Query:
    """
    Filter a query by a list of attribute filters.

    Parameters
    ----------
    query : Query
        The query to filter.
    table : type[DeclarativeBase]
        The table to filter.
    attr_filters : list[AttrComparison]
        The attribute filters to apply.

    Returns
    -------
    Query
        The filtered query.
    """
    query = query.filter(
        *[attr_filter.op(getattr(table, str(attr_filter.column)), attr_filter.other) for attr_filter in attr_filters]
    )
    return query


class SQLGraph(BaseGraph):
    """
    SQL-based graph implementation using SQLAlchemy ORM.

    Provides persistent storage and efficient querying of large graphs with
    support for dynamic schema modification and various database backends.
    Node IDs are automatically generated based on time to ensure uniqueness
    across time points.

    Parameters
    ----------
    drivername : str
        The database driver name (e.g., 'sqlite', 'postgresql', 'mysql').
    database : str
        The database name or path. For SQLite, this is the file path.
    username : str, optional
        Database username. Not required for SQLite.
    password : str, optional
        Database password. Not required for SQLite.
    host : str, optional
        Database host. Not required for SQLite.
    port : int, optional
        Database port. Not required for SQLite.
    overwrite : bool, default False
        If True, drop and recreate all tables. Use with caution as this
        will delete all existing data.

    Attributes
    ----------
    node_id_time_multiplier : int
        Multiplier used to generate node IDs based on time (default: 1,000,000,000).
    Base : type[DeclarativeBase]
        SQLAlchemy declarative base class for this graph instance.
    Node : type[DeclarativeBase]
        SQLAlchemy model class for nodes.
    Edge : type[DeclarativeBase]
        SQLAlchemy model class for edges.

    See Also
    --------
    [RustWorkXGraph][tracksdata.graph.RustWorkXGraph]:
        In memory Rustworkx-based graph implementation.

    Examples
    --------
    Create an in-memory SQLite graph:

    ```python
    graph = SQLGraph("sqlite", ":memory:")
    ```

    Create a persistent SQLite graph:

    ```python
    graph = SQLGraph("sqlite", "my_graph.db")
    ```

    Create a PostgreSQL graph:

    ```python
    graph = SQLGraph("postgresql", "tracking_db", username="user", password="pass", host="localhost", port=5432)
    ```

    Add nodes and edges:

    ```python
    node_id = graph.add_node({"t": 0, "x": 10.5, "y": 20.3})
    edge_id = graph.add_edge(node_id, target_id, {"weight": 0.8})
    ```
    """

    node_id_time_multiplier: int = 1_000_000_000
    Base: type[DeclarativeBase]
    Node: type[DeclarativeBase]
    Edge: type[DeclarativeBase]

    def __init__(
        self,
        drivername: str,
        database: str,
        username: str | None = None,
        password: str | None = None,
        host: str | None = None,
        port: int | None = None,
        engine_kwargs: dict[str, Any] | None = None,
        overwrite: bool = False,
    ):
        self._url = sa.engine.URL.create(
            drivername,
            username=username,
            password=password,
            host=host,
            port=port,
            database=database,
        )
        self._engine_kwargs = engine_kwargs if engine_kwargs is not None else {}
        self._engine = sa.create_engine(self._url, **self._engine_kwargs)

        # Create unique classes for this instance
        self._define_schema(overwrite=overwrite)
        self._boolean_columns: dict[str, list[str]] = {self.Node.__tablename__: [], self.Edge.__tablename__: []}

        if overwrite:
            self.Base.metadata.drop_all(self._engine)

        self.Base.metadata.create_all(self._engine)

        self._max_id_per_time = {}
        self._update_max_id_per_time()

    def _define_schema(self, overwrite: bool) -> None:
        """
        Define the database schema classes for this SQLGraph instance.

        Creates unique SQLAlchemy model classes for this graph instance to
        avoid conflicts between multiple SQLGraph instances.
        """
        metadata = sa.MetaData()
        metadata.reflect(bind=self._engine)

        class Base(DeclarativeBase):
            pass

        if len(metadata.tables) > 0 and not overwrite:
            for table_name, table in metadata.tables.items():
                cls = type(
                    table_name,
                    (Base,),
                    {
                        "__table__": table,
                        "__tablename__": table_name,
                    },
                )
                setattr(self, table_name, cls)
            self.Base = Base
            return

        class Node(Base):
            __tablename__ = "Node"

            # Use node_id as sole primary key for simpler updates
            node_id = sa.Column(sa.BigInteger, primary_key=True, unique=True)

            # Add t as a regular column
            # NOTE might want to use as index for fast time-based queries
            t = sa.Column(sa.Integer, nullable=False)

        node_tb_name = Node.__tablename__

        class Edge(Base):
            __tablename__ = "Edge"
            edge_id = sa.Column(sa.Integer, primary_key=True, unique=True, autoincrement=True)
            source_id = sa.Column(sa.BigInteger, sa.ForeignKey(f"{node_tb_name}.node_id"))
            target_id = sa.Column(sa.BigInteger, sa.ForeignKey(f"{node_tb_name}.node_id"))

        class Overlap(Base):
            __tablename__ = "Overlap"
            overlap_id = sa.Column(sa.Integer, primary_key=True, unique=True, autoincrement=True)
            source_id = sa.Column(sa.BigInteger, sa.ForeignKey(f"{node_tb_name}.node_id"))
            target_id = sa.Column(sa.BigInteger, sa.ForeignKey(f"{node_tb_name}.node_id"))

        # Assign to instance variables
        self.Base = Base
        self.Node = Node
        self.Edge = Edge
        self.Overlap = Overlap

    def _cast_boolean_columns(self, table_class: type[DeclarativeBase], df: pl.DataFrame) -> pl.DataFrame:
        """
        This is required because polars bypasses the boolean type and converts it to integer.
        """
        for col in self._boolean_columns[table_class.__tablename__]:
            if col in df.columns:
                df = df.with_columns(pl.col(col).cast(pl.Boolean))
        return df

    def _unpickle_bytes_columns(
        self,
        df: pl.DataFrame,
    ) -> pl.DataFrame:
        """
        Unpickle bytes columns from the database.
<<<<<<< HEAD
        """
        for col in df.columns:
            if df[col].dtype == pl.Binary:
                df = df.with_columns(pl.col(col).map_elements(cloudpickle.loads, return_dtype=pl.Object).alias(col))
=======

        Parameters
        ----------
        df : pl.DataFrame
            The DataFrame to unpickle the bytes columns from.

        Returns
        -------
        pl.DataFrame
            The DataFrame with the bytes columns unpickled.
        """
        df = df.with_columns(pl.col(pl.Binary).map_elements(cloudpickle.loads, return_dtype=pl.Object))
>>>>>>> 9c3cf99b
        return df

    def _update_max_id_per_time(self) -> None:
        """
        Update the maximum node ID for each time point.

        Scans the database to find the current maximum node ID for each time
        point and updates the internal cache to ensure newly created nodes
        have unique IDs.
        """
        with Session(self._engine) as session:
            for t in session.query(self.Node.t).distinct():
                self._max_id_per_time[t] = int(session.query(sa.func.max(self.Node.node_id)).scalar())

    def add_node(
        self,
        attrs: dict[str, Any],
        validate_keys: bool = True,
    ) -> int:
        """
        Add a node to the graph at time t.

        Node IDs are automatically generated based on the time point and
        the node_id_time_multiplier to ensure uniqueness across time points.

        Parameters
        ----------
        attrs : dict[str, Any]
            The attributes of the node to be added. Must contain a "t" key
            specifying the time point. Additional keys will be stored as
            node attributes.
        validate_keys : bool, default True
            Whether to check if the attribute keys are valid against the
            current schema. If False, validation is skipped for performance.

        Returns
        -------
        int
            The ID of the newly added node.

        Raises
        ------
        ValueError
            If validate_keys is True and the attributes contain invalid keys,
            or if the "t" key is missing.

        Examples
        --------
        ```python
        node_id = graph.add_node({"t": 0, "x": 10.5, "y": 20.3})
        node_id = graph.add_node({"t": 1, "x": 15.2, "y": 25.8, "intensity": 150.0})
        ```
        """
        if validate_keys:
            self._validate_attributes(attrs, self.node_attr_keys, "node")

            if "t" not in attrs:
                raise ValueError(f"Node attributes must have a 't' key. Got {attrs.keys()}")

        time = attrs["t"]
        default_node_id = (time * self.node_id_time_multiplier) - 1
        node_id = self._max_id_per_time.get(time, default_node_id) + 1

        node = self.Node(
            node_id=node_id,
            **attrs,
        )

        with Session(self._engine) as session:
            session.add(node)
            session.commit()

        self._max_id_per_time[time] = node_id

        return node_id

    def bulk_add_nodes(
        self,
        nodes: list[dict[str, Any]],
    ) -> None:
        """
        Add multiple nodes to the graph efficiently.

        Provides better performance than calling add_node multiple times by
        using SQLAlchemy's bulk insert functionality and reducing database
        transactions. Automatically assigns node IDs and handles time-based
        ID generation.

        Parameters
        ----------
        nodes : list[dict[str, Any]]
            List of node attribute dictionaries. Each dictionary must contain
            a "t" key and any additional attribute keys.

        Examples
        --------
        ```python
        nodes = [
            {"t": 0, "x": 10, "y": 20, "label": "A"},
            {"t": 0, "x": 15, "y": 25, "label": "B"},
        ]
        graph.bulk_add_nodes(nodes)
        ```

        Returns
        -------
        list[int]
            The IDs of the added nodes.
        """
        if len(nodes) == 0:
            return []

        node_ids = []
        for node in nodes:
            time = node["t"]
            default_node_id = (time * self.node_id_time_multiplier) - 1
            node_id = self._max_id_per_time.get(time, default_node_id) + 1
            node[DEFAULT_ATTR_KEYS.NODE_ID] = node_id
            node_ids.append(node_id)
            self._max_id_per_time[time] = node_id

        with Session(self._engine) as session:
            session.execute(sa.insert(self.Node), nodes)
            session.commit()

        return node_ids

    def add_edge(
        self,
        source_id: int,
        target_id: int,
        attrs: dict[str, Any],
        validate_keys: bool = True,
    ) -> int:
        """
        Add an edge to the graph.

        Parameters
        ----------
        source_id : int
            The ID of the source node.
        target_id : int
            The ID of the target node.
        attrs : dict[str, Any]
            Additional attributes for the edge (e.g., weight, distance).
        validate_keys : bool, default True
            Whether to check if the attribute keys are valid against the
            current schema. If False, validation is skipped for performance.

        Returns
        -------
        int
            The ID of the newly added edge.

        Raises
        ------
        ValueError
            If validate_keys is True and the attributes contain invalid keys.

        Examples
        --------
        ```python
        edge_id = graph.add_edge(node1_id, node2_id, {"weight": 0.8})
        edge_id = graph.add_edge(node1_id, node2_id, {"weight": 0.9, "distance": 5.2, "confidence": 0.95})
        ```
        """
        if validate_keys:
            self._validate_attributes(attrs, self.edge_attr_keys, "edge")

        if hasattr(source_id, "item"):
            source_id = source_id.item()

        if hasattr(target_id, "item"):
            target_id = target_id.item()

        edge = self.Edge(
            source_id=source_id,
            target_id=target_id,
            **attrs,
        )

        with Session(self._engine) as session:
            session.add(edge)
            session.commit()
            edge_id = edge.edge_id

        return edge_id

    def bulk_add_edges(
        self,
        edges: list[dict[str, Any]],
        return_ids: bool = False,
    ) -> list[int] | None:
        """
        Add multiple edges to the graph efficiently.

        Provides better performance than calling add_edge multiple times by
        using SQLAlchemy's bulk insert functionality.

        Parameters
        ----------
        edges : list[dict[str, Any]]
            List of edge attribute dictionaries. Each dictionary must contain
            "source_id" and "target_id" keys, plus any additional feature keys.
        return_ids : bool
            Whether to return the IDs of the added edges.
            If False, the edges are added and the method returns None.

        Examples
        --------
        ```python
        edges = [
            {"source_id": 1, "target_id": 2, "weight": 0.8},
            {"source_id": 2, "target_id": 3, "weight": 0.9"},
        ]
        graph.bulk_add_edges(edges)
        ```

        Return
        ------
        list[int] | None
            The IDs of the added edges.
        """
        if len(edges) == 0:
            if return_ids:
                return []
            return None

        for edge in edges:
            _data_numpy_to_native(edge)

        with Session(self._engine) as session:
            if return_ids:
                result = session.execute(sa.insert(self.Edge).returning(self.Edge.edge_id), edges)
                session.commit()
                return list(result.scalars().all())
            else:
                session.execute(sa.insert(self.Edge), edges)
                session.commit()

    def add_overlap(
        self,
        source_id: int,
        target_id: int,
    ) -> int:
        """
        Add a new overlap to the graph.
        Overlapping nodes are mutually exclusive.

        Parameters
        ----------
        source_id : int
            The ID of the source node.
        target_id : int
            The ID of the target node.

        Returns
        -------
        int
            The ID of the added overlap.
        """
        overlap = self.Overlap(
            source_id=source_id,
            target_id=target_id,
        )
        with Session(self._engine) as session:
            session.add(overlap)
            session.commit()

    def bulk_add_overlaps(
        self,
        overlaps: list[list[int, 2]],
    ) -> None:
        """
        Add multiple overlaps to the graph.
        Overlapping nodes are mutually exclusive.

        Parameters
        ----------
        overlaps : list[list[int, 2]]
            The IDs of the nodes to add the overlaps for.

        See Also
        --------
        [add_overlap][tracksdata.graph.SQLGraph.add_overlap]:
            Add a single overlap to the graph.
        """
        if hasattr(overlaps, "tolist"):
            overlaps = overlaps.tolist()

        overlaps = [{"source_id": source_id, "target_id": target_id} for source_id, target_id in overlaps]
        with Session(self._engine) as session:
            session.execute(sa.insert(self.Overlap), overlaps)
            session.commit()

    def overlaps(
        self,
        node_ids: list[int] | None = None,
    ) -> list[list[int, 2]]:
        """
        Get the overlaps between the nodes in `node_ids`.
        """
        if hasattr(node_ids, "tolist"):
            node_ids = node_ids.tolist()

        with Session(self._engine) as session:
            query = session.query(self.Overlap.source_id, self.Overlap.target_id)

            if node_ids is not None:
                query = query.filter(
                    self.Overlap.source_id.in_(node_ids),
                    self.Overlap.target_id.in_(node_ids),
                )

            return [[source_id, target_id] for source_id, target_id in query.all()]

    def has_overlaps(self) -> bool:
        """
        Check if the graph has any overlaps.
        """
        with Session(self._engine) as session:
            return session.query(self.Overlap).count() > 0

    def _get_neighbors(
        self,
        node_key: str,
        neighbor_key: str,
        node_ids: list[int] | int,
        attr_keys: Sequence[str] | str | None = None,
    ) -> dict[int, pl.DataFrame] | pl.DataFrame:
        """
        Get the predecessors or successors of nodes via database joins.

        Helper method used by sucessors() and predecessors() to efficiently
        query neighbor relationships through SQL joins.

        Parameters
        ----------
        node_key : str
            The edge attribute key for the query node (e.g., "source_id").
        neighbor_key : str
            The edge attribute key for the neighbor node (e.g., "target_id").
        node_ids : list[int] | int
            The IDs of the nodes to get neighbors for.
        attr_keys : Sequence[str] | str | None, optional
            The attribute keys to retrieve for neighbor nodes. If None,
            all attributes are retrieved.

        Returns
        -------
        dict[int, pl.DataFrame] | pl.DataFrame
            If multiple node_ids are provided, returns a dictionary mapping
            each node_id to a DataFrame of its neighbors. If a single node_id
            is provided, returns the DataFrame directly.
        """
        single_node = False
        if isinstance(node_ids, int):
            node_ids = [node_ids]
            single_node = True

        if isinstance(attr_keys, str):
            attr_keys = [attr_keys]

        with Session(self._engine) as session:
            if attr_keys is None:
                # all columns
                node_columns = [self.Node]
            else:
                node_columns = [getattr(self.Node, key) for key in attr_keys]

            query = session.query(getattr(self.Edge, node_key), *node_columns)
            query = query.join(self.Edge, getattr(self.Edge, neighbor_key) == self.Node.node_id)
            query = query.filter(getattr(self.Edge, node_key).in_(node_ids))

            node_df = pl.read_database(
                query.statement,
                connection=session.connection(),
            )
            node_df = self._cast_boolean_columns(self.Node, node_df)
            node_df = self._unpickle_bytes_columns(node_df)

        if single_node:
            return node_df

        neighbors_dict = {node_id: group for (node_id,), group in node_df.group_by(node_key)}
        for node_id in node_ids:
            if node_id not in neighbors_dict:
                neighbors_dict[node_id] = pl.DataFrame(schema=node_df.schema)

        return neighbors_dict

    def successors(
        self,
        node_ids: list[int] | int,
        attr_keys: Sequence[str] | str | None = None,
    ) -> dict[int, pl.DataFrame] | pl.DataFrame:
        """
        Get the successor nodes of given nodes.

        Successors are nodes that are targets of edges originating from the
        given nodes (outgoing edges). Uses efficient SQL joins to retrieve
        successor information with their attributes in a single query.

        Parameters
        ----------
        node_ids : list[int] | int
            The IDs of the nodes to get successors for.
        attr_keys : Sequence[str] | str | None, optional
            The attribute keys to retrieve for successor nodes. If None,
            all attributes are retrieved.

        Returns
        -------
        dict[int, pl.DataFrame] | pl.DataFrame
            If a list of node_ids is provided, returns a dictionary mapping
            each node_id to a DataFrame of its successors. If a single node_id
            is provided, returns the DataFrame directly.

        Examples
        --------
        ```python
        successors_df = graph.sucessors(node_id)
        successors_dict = graph.sucessors([node1, node2, node3])
        ```
        """
        return self._get_neighbors(
            node_key=DEFAULT_ATTR_KEYS.EDGE_SOURCE,
            neighbor_key=DEFAULT_ATTR_KEYS.EDGE_TARGET,
            node_ids=node_ids,
            attr_keys=attr_keys,
        )

    def predecessors(
        self,
        node_ids: list[int] | int,
        attr_keys: Sequence[str] | str | None = None,
    ) -> dict[int, pl.DataFrame] | pl.DataFrame:
        """
        Get the predecessor nodes of given nodes.

        Predecessors are nodes that are sources of edges targeting the
        given nodes (incoming edges). Uses efficient SQL joins to retrieve
        predecessor information with their attributes in a single query.

        Parameters
        ----------
        node_ids : list[int] | int
            The IDs of the nodes to get predecessors for.
        attr_keys : Sequence[str] | str | None, optional
            The attribute keys to retrieve for predecessor nodes. If None,
            all attributes are retrieved.

        Returns
        -------
        dict[int, pl.DataFrame] | pl.DataFrame
            If a list of node_ids is provided, returns a dictionary mapping
            each node_id to a DataFrame of its predecessors. If a single node_id
            is provided, returns the DataFrame directly.

        Examples
        --------
        ```python
        predecessors_df = graph.predecessors(node_id)
        predecessors_dict = graph.predecessors([node1, node2, node3])
        ```
        """
        return self._get_neighbors(
            node_key=DEFAULT_ATTR_KEYS.EDGE_TARGET,
            neighbor_key=DEFAULT_ATTR_KEYS.EDGE_SOURCE,
            node_ids=node_ids,
            attr_keys=attr_keys,
        )

    def filter_nodes_by_attrs(
        self,
        *attrs: AttrComparison,
    ) -> list[int]:
        """
        Filter nodes by their attribute values.

        Performs an SQL query with WHERE clauses for each specified attribute,
        providing efficient filtering for large graphs.

        Parameters
        ----------
        attrs : dict[str, Any]
            Dictionary of attribute-value pairs to filter by. Only nodes
            that match all specified attributes will be returned.

        Returns
        -------
        list[int]
            List of node IDs that match the filter criteria.

        Examples
        --------
        ```python
        node_ids = graph.filter_nodes_by_attribute({"t": 0})
        node_ids = graph.filter_nodes_by_attribute({"t": 1, "label": "A"})
        ```
        """
        with Session(self._engine) as session:
            query = session.query(self.Node.node_id)
            query = _filter_query(query, self.Node, attrs)
            return [i for (i,) in query.all()]

    def node_ids(self) -> list[int]:
        """
        Get the IDs of all nodes in the graph.

        Returns
        -------
        list[int]
            List of all node IDs in the graph.

        Examples
        --------
        ```python
        all_nodes = graph.node_ids()
        print(f"Graph contains {len(all_nodes)} nodes")
        ```
        """
        with Session(self._engine) as session:
            return [i for (i,) in session.query(self.Node.node_id).all()]

    def edge_ids(self) -> list[int]:
        with Session(self._engine) as session:
            return [i for (i,) in session.query(self.Edge.edge_id).all()]

    def subgraph(
        self,
        *attr_filters: AttrComparison,
        node_ids: Sequence[int] | None = None,
        node_attr_keys: Sequence[str] | str | None = None,
        edge_attr_keys: Sequence[str] | str | None = None,
    ) -> "GraphView":
        from tracksdata.graph._graph_view import GraphView

        node_attr_comps, edge_attr_comps = split_attr_comps(attr_filters)
        self._validate_subgraph_args(node_ids, node_attr_comps, edge_attr_comps)

        if hasattr(node_ids, "tolist"):
            node_ids = node_ids.tolist()

        with Session(self._engine) as session:
            node_query = session.query(self.Node)
            edge_query = session.query(self.Edge)

            node_filtered = False

            if node_ids is not None:
                node_query = node_query.filter(self.Node.node_id.in_(node_ids))
                node_filtered = True

                edge_query = edge_query.filter(
                    self.Edge.source_id.in_(node_ids),
                    self.Edge.target_id.in_(node_ids),
                )

            if node_attr_comps:
                node_query = _filter_query(node_query, self.Node, node_attr_comps)
                node_ids = [i for (i,) in node_query.with_entities(self.Node.node_id).all()]
                node_filtered = True

                SourceNode = aliased(self.Node)
                TargetNode = aliased(self.Node)

                edge_query = edge_query.join(
                    SourceNode,
                    self.Edge.source_id == SourceNode.node_id,
                ).join(
                    TargetNode,
                    self.Edge.target_id == TargetNode.node_id,
                )
                edge_query = _filter_query(edge_query, SourceNode, node_attr_comps)
                edge_query = _filter_query(edge_query, TargetNode, node_attr_comps)

            if edge_attr_comps:
                edge_query = _filter_query(edge_query, self.Edge, edge_attr_comps)

                if not node_filtered:
                    node_ids = edge_query.with_entities(self.Edge.source_id, self.Edge.target_id).all()
                    node_ids = np.unique(node_ids).tolist()
                    node_query = node_query.filter(self.Node.node_id.in_(node_ids))

            if node_attr_keys is not None:
                if DEFAULT_ATTR_KEYS.NODE_ID not in node_attr_keys:
                    node_attr_keys.append(DEFAULT_ATTR_KEYS.NODE_ID)

                node_query = node_query.options(
                    load_only(
                        *[getattr(self.Node, key) for key in node_attr_keys],
                    ),
                )

            if edge_attr_keys is not None:
                edge_attr_keys = set(edge_attr_keys)
                # we always return the source and target id by default
                edge_attr_keys.add(DEFAULT_ATTR_KEYS.EDGE_ID)
                edge_attr_keys.add(DEFAULT_ATTR_KEYS.EDGE_SOURCE)
                edge_attr_keys.add(DEFAULT_ATTR_KEYS.EDGE_TARGET)
                edge_attr_keys = list(edge_attr_keys)

                edge_query = edge_query.options(
                    load_only(
                        *[getattr(self.Edge, key) for key in edge_attr_keys],
                    ),
                )

        node_map_to_root = {}
        node_map_from_root = {}
        rx_graph = rx.PyDiGraph()

        for row in node_query.all():
            data = {k: v for k, v in row.__dict__.items() if not k.startswith("_")}
            root_node_id = data.pop(DEFAULT_ATTR_KEYS.NODE_ID)
            node_id = rx_graph.add_node(data)
            node_map_to_root[node_id] = root_node_id
            node_map_from_root[root_node_id] = node_id

        for row in edge_query.all():
            data = {k: v for k, v in row.__dict__.items() if not k.startswith("_")}
            source_id = node_map_from_root[data.pop(DEFAULT_ATTR_KEYS.EDGE_SOURCE)]
            target_id = node_map_from_root[data.pop(DEFAULT_ATTR_KEYS.EDGE_TARGET)]
            rx_graph.add_edge(source_id, target_id, data)

        graph = GraphView(
            rx_graph=rx_graph,
            node_map_to_root=node_map_to_root,
            root=self,
        )

        return graph

    def time_points(self) -> list[int]:
        with Session(self._engine) as session:
            return [t for (t,) in session.query(self.Node.t).distinct().all()]

    def _reorder_by_indices(
        self,
        df: pl.DataFrame,
        indices: Sequence[int],
        id_key: str,
    ) -> pl.DataFrame:
        # NOTE: maybe we should avoid doing this and return the indices
        order_df = pl.DataFrame(
            {id_key: indices, "order": np.arange(0, len(indices))},
        )
        return order_df.join(df, on=id_key, how="left").drop("order")

    def _raw_query(self, query: sa.sql.Select) -> str:
        # for some reason, the query.statement is not working with polars
        return str(query.statement.compile(dialect=self._engine.dialect, compile_kwargs={"literal_binds": True}))

    def node_attrs(
        self,
        *,
        node_ids: Sequence[int] | None = None,
        attr_keys: Sequence[str] | str | None = None,
        unpack: bool = False,
    ) -> pl.DataFrame:
        if isinstance(attr_keys, str):
            attr_keys = [attr_keys]

        with Session(self._engine) as session:
            query = session.query(self.Node)

            if node_ids is not None:
                if hasattr(node_ids, "tolist"):
                    node_ids = node_ids.tolist()

                query = query.filter(self.Node.node_id.in_(node_ids))

            if attr_keys is not None:
                # making them unique
                attr_keys = list(dict.fromkeys(attr_keys))

                query = query.options(
                    load_only(
                        *[getattr(self.Node, key) for key in attr_keys],
                    ),
                )

            LOG.info("Query: %s", query.statement)

        nodes_df = pl.read_database(
            query.statement,
            connection=session.connection(),
        )
        nodes_df = self._cast_boolean_columns(self.Node, nodes_df)
        nodes_df = self._unpickle_bytes_columns(nodes_df)

        # match node_ids ordering
        if node_ids is not None and not nodes_df.is_empty():
            nodes_df = self._reorder_by_indices(nodes_df, node_ids, "node_id")

        # indices are included by default and must be removed
        if attr_keys is not None:
            nodes_df = nodes_df.select([pl.col(c) for c in attr_keys])

        if unpack:
            nodes_df = unpack_array_attrs(nodes_df)

        return nodes_df

    def edge_attrs(
        self,
        *,
        node_ids: list[int] | None = None,
        attr_keys: Sequence[str] | None = None,
        include_targets: bool = False,
        unpack: bool = False,
    ) -> pl.DataFrame:
        if isinstance(attr_keys, str):
            attr_keys = [attr_keys]

        with Session(self._engine) as session:
            query = session.query(self.Edge)

            if node_ids is not None:
                if hasattr(node_ids, "tolist"):
                    node_ids = node_ids.tolist()

                if include_targets:
                    query = query.filter(self.Edge.source_id.in_(node_ids))
                else:
                    query = query.filter(
                        self.Edge.source_id.in_(node_ids),
                        self.Edge.target_id.in_(node_ids),
                    )

            if attr_keys is not None:
                attr_keys = set(attr_keys)
                # we always return the source and target id by default
                attr_keys.add(DEFAULT_ATTR_KEYS.EDGE_SOURCE)
                attr_keys.add(DEFAULT_ATTR_KEYS.EDGE_TARGET)
                attr_keys = list(attr_keys)

                LOG.info("Edge attribute keys: %s", attr_keys)

                query = query.options(
                    load_only(
                        *[getattr(self.Edge, key) for key in attr_keys],
                    ),
                )

            LOG.info("Query: %s", query.statement)
            # for some reason, the query.statement is not working with polars
            edges_df = pl.read_database(
                self._raw_query(query),
                connection=session.connection(),
            )
            edges_df = self._cast_boolean_columns(self.Edge, edges_df)
            edges_df = self._unpickle_bytes_columns(edges_df)

        if unpack:
            edges_df = unpack_array_attrs(edges_df)

        return edges_df

    @property
    def node_attr_keys(self) -> list[str]:
        keys = list(self.Node.__table__.columns.keys())
        keys.remove(DEFAULT_ATTR_KEYS.NODE_ID)
        return keys

    @property
    def edge_attr_keys(self) -> list[str]:
        keys = list(self.Edge.__table__.columns.keys())
        for k in [DEFAULT_ATTR_KEYS.EDGE_ID, DEFAULT_ATTR_KEYS.EDGE_SOURCE, DEFAULT_ATTR_KEYS.EDGE_TARGET]:
            keys.remove(k)
        return keys

    def _sqlalchemy_type_inference(self, default_value: Any) -> TypeEngine:
        if np.isscalar(default_value) and hasattr(default_value, "item"):
            default_value = default_value.item()

        if isinstance(default_value, float):
            return sa.Float

        # must come before integer, otherwise it will be interpreted as it
        elif isinstance(default_value, bool):
            return sa.Boolean

        elif isinstance(default_value, int):
            return sa.Integer

        elif isinstance(default_value, str):
            return sa.String

        elif isinstance(default_value, Enum):
            return sa.Enum(default_value.__class__)

        elif default_value is None or not _is_builtin(default_value):
            return sa.PickleType

        else:
            raise ValueError(f"Unsupported default value type: {type(default_value)}")

    def _add_new_column(
        self,
        table_class: type[DeclarativeBase],
        key: str,
        default_value: Any,
    ) -> None:
        sa_type = self._sqlalchemy_type_inference(default_value)

        if sa_type == sa.Boolean:
            self._boolean_columns[table_class.__tablename__].append(key)

        sa_column = sa.Column(key, sa_type, default=default_value)

        str_dialect_type = sa_column.type.compile(dialect=self._engine.dialect)

        add_column_stmt = sa.DDL(
            f"ALTER TABLE {table_class.__table__} ADD "
            f"COLUMN {sa_column.name} {str_dialect_type} "
            f"DEFAULT {default_value}",
        )
        LOG.info("add %s column statement:\n'%s'", table_class.__table__, add_column_stmt)

        # create the new column in the database
        with Session(self._engine) as session:
            session.execute(add_column_stmt)
            session.commit()

        # register the new column in the Node class
        setattr(table_class, key, sa_column)
        table_class.__table__.append_column(sa_column)

    def add_node_attr_key(self, key: str, default_value: Any) -> None:
        if key in self.node_attr_keys:
            raise ValueError(f"Node attribute key {key} already exists")

        self._add_new_column(self.Node, key, default_value)

    def add_edge_attr_key(self, key: str, default_value: Any) -> None:
        if key in self.edge_attr_keys:
            raise ValueError(f"Edge attribute key {key} already exists")

        self._add_new_column(self.Edge, key, default_value)

    @property
    def num_edges(self) -> int:
        with Session(self._engine) as session:
            return int(session.query(self.Edge).count())

    @property
    def num_nodes(self) -> int:
        with Session(self._engine) as session:
            return int(session.query(self.Node).count())

    def _update_table(
        self,
        table_class: type[DeclarativeBase],
        ids: Sequence[int] | None,
        id_key: str,
        attrs: dict[str, Any],
    ) -> None:
        if hasattr(ids, "tolist"):
            ids = ids.tolist()

        # Handle array values with bulk_update_mappings
        attrs = attrs.copy()
        _data_numpy_to_native(attrs)

        # specialized case for scalar values - use simple bulk update
        if all(np.isscalar(v) for v in attrs.values()):
            LOG.info("update %s table with scalar values: %s", table_class.__table__, attrs)

            with Session(self._engine) as session:
                query = session.query(table_class)
                if ids is not None:
                    query = query.filter(getattr(table_class, id_key).in_(ids))
                query.update(attrs)
                session.commit()

            return

        if ids is None:
            raise ValueError("`ids` must be provided to update with variable values.")

        # Prepare values for bulk update
        update_data = []

        for k, v in attrs.items():
            if np.isscalar(v):
                # Convert scalar to list of same length as ids
                attrs[k] = [v] * len(ids)
            else:
                if hasattr(v, "tolist"):
                    attrs[k] = v.tolist()

                # Validate length matches ids
                if len(attrs[k]) != len(ids):
                    raise ValueError(f"Length mismatch: {len(attrs[k])} values for {len(ids)} {id_key}s")

        # Create list of dictionaries for bulk update (simple primary key)
        for i, row_id in enumerate(ids):
            row_data = {id_key: row_id}

            # Add the attribute updates
            for k, v_list in attrs.items():
                row_data[k] = v_list[i]
            update_data.append(row_data)

        LOG.info("update %s table with %d rows", table_class.__table__, len(update_data))
        LOG.info("update data sample: %s", update_data[:2])

        with Session(self._engine) as session:
            session.execute(sa.update(table_class), update_data)
            session.commit()

    def update_node_attrs(
        self,
        *,
        attrs: dict[str, Any],
        node_ids: Sequence[int] | None = None,
    ) -> None:
        if "t" in attrs:
            raise ValueError("Node attribute 't' cannot be updated.")

        self._update_table(self.Node, node_ids, DEFAULT_ATTR_KEYS.NODE_ID, attrs)

    def update_edge_attrs(
        self,
        *,
        attrs: dict[str, Any],
        edge_ids: Sequence[int] | None = None,
    ) -> None:
        self._update_table(self.Edge, edge_ids, DEFAULT_ATTR_KEYS.EDGE_ID, attrs)

    def _get_degree(
        self,
        node_ids: list[int] | int | None,
        node_key: str,
    ) -> list[int] | int:
        if isinstance(node_ids, int):
            with Session(self._engine) as session:
                query = (
                    session.query(
                        getattr(self.Edge, node_key),
                    )
                    .filter(getattr(self.Edge, node_key) == node_ids)
                    .count()
                )
            return int(query)

        with Session(self._engine) as session:
            # get the number of edges for each using group by and count
            node_id_col = getattr(self.Edge, node_key)
            query = session.query(node_id_col, sa.func.count(node_id_col)).group_by(node_id_col)
            if node_ids is not None:
                query = query.filter(node_id_col.in_(node_ids))
            degree = dict(query.all())

        if node_ids is None:
            # this is necessary to make sure it's the same order as node_ids
            return [degree.get(node_id, 0) for node_id in self.node_ids()]

        return [degree.get(node_id, 0) for node_id in node_ids]

    def in_degree(self, node_ids: list[int] | int | None = None) -> list[int] | int:
        """
        Get the in-degree of a list of nodes.
        """
        return self._get_degree(node_ids, DEFAULT_ATTR_KEYS.EDGE_TARGET)

    def out_degree(self, node_ids: list[int] | int | None = None) -> list[int] | int:
        """
        Get the out-degree of a list of nodes.
        """
        return self._get_degree(node_ids, DEFAULT_ATTR_KEYS.EDGE_SOURCE)

    def __getstate__(self) -> dict:
        data_dict = self.__dict__.copy()
        for k in ["Base", "Node", "Edge", "Overlap", "_engine"]:
            del data_dict[k]
        return data_dict

    def __setstate__(self, state: dict) -> None:
        self.__dict__.update(state)
        # recreate deleted objects
        self._engine = sa.create_engine(self._url, **self._engine_kwargs)
        self._define_schema(overwrite=False)<|MERGE_RESOLUTION|>--- conflicted
+++ resolved
@@ -249,12 +249,6 @@
     ) -> pl.DataFrame:
         """
         Unpickle bytes columns from the database.
-<<<<<<< HEAD
-        """
-        for col in df.columns:
-            if df[col].dtype == pl.Binary:
-                df = df.with_columns(pl.col(col).map_elements(cloudpickle.loads, return_dtype=pl.Object).alias(col))
-=======
 
         Parameters
         ----------
@@ -267,7 +261,6 @@
             The DataFrame with the bytes columns unpickled.
         """
         df = df.with_columns(pl.col(pl.Binary).map_elements(cloudpickle.loads, return_dtype=pl.Object))
->>>>>>> 9c3cf99b
         return df
 
     def _update_max_id_per_time(self) -> None:
