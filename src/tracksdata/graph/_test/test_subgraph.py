import re
from collections.abc import Callable
from contextlib import contextmanager
from copy import deepcopy

import polars as pl
import pytest

from tracksdata.attrs import EdgeAttr, NodeAttr
from tracksdata.constants import DEFAULT_ATTR_KEYS
<<<<<<< HEAD
from tracksdata.graph import BaseGraph, GraphView
=======
from tracksdata.graph import BaseGraph, GraphView, SQLGraph
from tracksdata.utils._logging import LOG
>>>>>>> 967da3a1


def parametrize_subgraph_tests(func: Callable[..., None]) -> Callable[..., None]:
    """Decorator to parametrize tests for both original graphs and subgraphs."""
    return pytest.mark.parametrize("use_subgraph", [False, True], ids=["original", "subgraph"])(func)


def create_test_graph(graph_backend: BaseGraph, use_subgraph: bool = False) -> BaseGraph:
    """
    Helper function to create a test graph with multiple nodes and edges.

    Parameters
    ----------
    graph_backend : BaseGraph
        The graph backend to use for creating the test graph.
    use_subgraph : bool
        If True, returns a subgraph; if False, returns the original graph.

    Returns
    -------
    BaseGraph
        Either the original graph or a subgraph with test data.
    """
    # Add attribute keys
    graph_backend.add_node_attr_key("x", -1.0)
    graph_backend.add_node_attr_key("y", -1.0)
    graph_backend.add_node_attr_key("label", "0")
    graph_backend.add_edge_attr_key("weight", 0.0)
    graph_backend.add_edge_attr_key("new_attribute", 0.0)

    # Add nodes with various attributes
    node0 = graph_backend.add_node({"t": 0, "x": 0.0, "y": 0.0, "label": "0"})
    node1 = graph_backend.add_node({"t": 1, "x": 1.0, "y": 2.0, "label": "A"})
    node2 = graph_backend.add_node({"t": 2, "x": 2.0, "y": 3.0, "label": "B"})
    node3 = graph_backend.add_node({"t": 2, "x": 3.0, "y": 4.0, "label": "A"})
    node4 = graph_backend.add_node({"t": 3, "x": 4.0, "y": 5.0, "label": "C"})
    node5 = graph_backend.add_node({"t": 3, "x": 5.0, "y": 6.0, "label": "A"})

    # Add edges only between adjacent time points (t -> t+1)
    edge0 = graph_backend.add_edge(node0, node1, attrs={"weight": 0.5, "new_attribute": 1.0})  # t=0 -> t=1
    edge1 = graph_backend.add_edge(node1, node2, attrs={"weight": 0.5, "new_attribute": 1.0})  # t=1 -> t=2
    edge2 = graph_backend.add_edge(node1, node3, attrs={"weight": 0.7, "new_attribute": 2.0})  # t=1 -> t=2
    edge3 = graph_backend.add_edge(node2, node4, attrs={"weight": 0.3, "new_attribute": 3.0})  # t=2 -> t=3
    edge4 = graph_backend.add_edge(node3, node5, attrs={"weight": 0.9, "new_attribute": 4.0})  # t=2 -> t=3

    if use_subgraph:
        # Create subgraph with nodes 1, 2, 4 in UNSORTED order to test robustness
        subgraph_nodes = [node4, node1, node2]  # Intentionally unsorted order
        subgraph = graph_backend.filter(node_ids=subgraph_nodes).subgraph()

        # Store the subgraph nodes for testing (keep original order for assertions)
        subgraph._test_nodes = [node2, node4, node1]  # type: ignore
        subgraph._test_edges = [edge3, edge1]  # edges within the subgraph (both go from t=0 to t=1)  # type: ignore
        subgraph._is_subgraph = True  # type: ignore
        return subgraph
    else:
        # Store original nodes and edges for reference
        graph_backend._test_nodes = [node0, node1, node2, node3, node4, node5]  # type: ignore
        graph_backend._test_edges = [edge0, edge1, edge2, edge3, edge4]  # type: ignore
        graph_backend._is_subgraph = False  # type: ignore
        return graph_backend


@parametrize_subgraph_tests
def test_node_ids_with_data(graph_backend: BaseGraph, use_subgraph: bool) -> None:
    """Test retrieving node IDs on both original graphs and subgraphs."""
    graph_with_data = create_test_graph(graph_backend, use_subgraph)
    node_ids = graph_with_data.node_ids()
    expected_nodes = graph_with_data._test_nodes  # type: ignore

    assert set(node_ids) == set(expected_nodes)
    assert len(node_ids) == len(expected_nodes)


@parametrize_subgraph_tests
def test_filter_nodes_and_edges_by_attr_with_data(
    graph_backend: BaseGraph,
    use_subgraph: bool,
) -> None:
    """Test filtering nodes and edges by attributes on both original graphs and subgraphs."""
    graph_with_data = create_test_graph(graph_backend, use_subgraph)
    node_attrs = graph_with_data.node_attrs()

    # Filter by time
    nodes = graph_with_data.filter(NodeAttr("t") == 2).node_ids()
    # Should find nodes with t=2 that are in this graph
    expected_t0_nodes = node_attrs.filter(pl.col("t") == 2)[DEFAULT_ATTR_KEYS.NODE_ID].to_list()
    assert set(nodes) == set(expected_t0_nodes)

    # Filter by label
    nodes = graph_with_data.filter(NodeAttr("label") == "A").node_ids()
    # Should find nodes with label="A" that are in this graph
    expected_label_a_nodes = node_attrs.filter(pl.col("label") == "A")[DEFAULT_ATTR_KEYS.NODE_ID].to_list()
    assert set(nodes) == set(expected_label_a_nodes)

    edge_attrs = graph_with_data.edge_attrs()

    # including targets
    nodes = graph_with_data.filter(NodeAttr("label") == "A", include_targets=True).node_ids()
    expected_label_a_nodes.extend(
        edge_attrs.filter(pl.col(DEFAULT_ATTR_KEYS.EDGE_SOURCE) == expected_label_a_nodes[0])[
            DEFAULT_ATTR_KEYS.EDGE_TARGET
        ].to_list()
    )
    assert set(nodes) == set(expected_label_a_nodes)

    # Filter by edge weight
    edge_filter = graph_with_data.filter(EdgeAttr("weight") >= 0.4)

    # testing edges
    subgraph_edge_attrs = edge_filter.edge_attrs()
    # Should find edges with weight=0.4 that are in this graph
    expected_weight_0_4_edges = edge_attrs.filter(pl.col("weight") >= 0.4)[DEFAULT_ATTR_KEYS.EDGE_ID].to_list()  # type: ignore
    assert set(subgraph_edge_attrs[DEFAULT_ATTR_KEYS.EDGE_ID].to_list()) == set(expected_weight_0_4_edges)

    # testing edge_attrs
    nodes = edge_filter.node_ids()
    expected_nodes = (
        edge_attrs.filter(pl.col("weight") >= 0.4)
        .select(DEFAULT_ATTR_KEYS.EDGE_SOURCE, DEFAULT_ATTR_KEYS.EDGE_TARGET)
        .to_numpy()
        .ravel()
        .tolist()
    )
    assert set(nodes) == set(expected_nodes)

    edge_tuples = set(subgraph_edge_attrs.iter_rows())
    expected_edge_tuples = set(
        edge_attrs.filter(pl.col("weight") >= 0.4).select(subgraph_edge_attrs.columns).iter_rows()
    )
    assert edge_tuples == expected_edge_tuples


@parametrize_subgraph_tests
def test_time_points_with_data(graph_backend: BaseGraph, use_subgraph: bool) -> None:
    """Test retrieving time points on both original graphs and subgraphs."""
    graph_with_data = create_test_graph(graph_backend, use_subgraph)
    time_points = graph_with_data.time_points()

    # Get unique time points from the nodes in this graph
    expected_times = set()
    for node in graph_with_data._test_nodes:  # type: ignore
        node_data = graph_with_data.filter(node_ids=[node]).node_attrs()
        expected_times.add(node_data["t"].to_list()[0])

    assert set(time_points) == expected_times


@parametrize_subgraph_tests
def test_node_attrs_with_data(graph_backend: BaseGraph, use_subgraph: bool) -> None:
    """Test retrieving node attributeson both original graphs and subgraphs."""
    graph_with_data = create_test_graph(graph_backend, use_subgraph)
    nodes = graph_with_data._test_nodes[:2]  # Test with first two nodes  # type: ignore

    df = graph_with_data.filter(node_ids=nodes).node_attrs(attr_keys=["x", "y"])
    assert isinstance(df, pl.DataFrame)
    assert len(df) == len(nodes)
    assert "x" in df.columns
    assert "y" in df.columns

    # Test with single attribute key as string
    df_single = graph_with_data.filter(node_ids=nodes).node_attrs(attr_keys=["x"])
    assert "x" in df_single.columns
    assert len(df_single) == len(nodes)


@parametrize_subgraph_tests
def test_edge_attrs_with_data(graph_backend: BaseGraph, use_subgraph: bool) -> None:
    """Test retrieving edge attributeson both original graphs and subgraphs."""
    graph_with_data = create_test_graph(graph_backend, use_subgraph)
    df = graph_with_data.edge_attrs(attr_keys=["weight"])
    assert isinstance(df, pl.DataFrame)

    assert len(df) == len(graph_with_data._test_edges)  # type: ignore

    assert "weight" in df.columns
    assert DEFAULT_ATTR_KEYS.EDGE_SOURCE in df.columns
    assert DEFAULT_ATTR_KEYS.EDGE_TARGET in df.columns


@parametrize_subgraph_tests
def test_add_node_attr_key_with_data(graph_backend: BaseGraph, use_subgraph: bool) -> None:
    """Test adding new node attribute keys on both original graphs and subgraphs."""
    graph_with_data = create_test_graph(graph_backend, use_subgraph)

    # Add a new attribute key with default value
    graph_with_data.add_node_attr_key("new_node_attribute", 42)

    # Check that all nodes have this attribute with the default value
    nodes = graph_with_data._test_nodes  # type: ignore
    df = graph_with_data.filter(node_ids=nodes).node_attrs(attr_keys=["new_node_attribute"])

    assert all(val == 42 for val in df["new_node_attribute"].to_list())


@parametrize_subgraph_tests
def test_add_edge_attr_key_with_data(graph_backend: BaseGraph, use_subgraph: bool) -> None:
    """Test adding new edge attribute keys on both original graphs and subgraphs."""
    graph_with_data = create_test_graph(graph_backend, use_subgraph)

    # Add a new edge attribute key with default value
    graph_with_data.add_edge_attr_key("new_edge_attribute", 99)

    # Check that all edges have this attribute with the default value
    df = graph_with_data.edge_attrs(attr_keys=["new_edge_attribute"])

    if len(df) > 0:
        assert all(val == 99 for val in df["new_edge_attribute"].to_list())


@parametrize_subgraph_tests
def test_update_node_attrs_with_data(graph_backend: BaseGraph, use_subgraph: bool) -> None:
    """Test updating node attributeson both original graphs and subgraphs."""
    graph_with_data = create_test_graph(graph_backend, use_subgraph)
    nodes = graph_with_data._test_nodes[:2]  # Use first two nodes  # type: ignore

    # Update with single value
    graph_with_data.update_node_attrs(node_ids=[nodes[0]], attrs={"x": 99.0})

    df = graph_with_data.filter(node_ids=[nodes[0]]).node_attrs(attr_keys=["x"])
    assert df["x"].to_list()[0] == 99.0

    # Update with list of values
    graph_with_data.update_node_attrs(node_ids=nodes, attrs={"x": [100.0, 101.0]})

    df = graph_with_data.filter(node_ids=nodes).node_attrs(attr_keys=["x"])
    assert df["x"].to_list() == [100.0, 101.0]

    # test updating all nodes
    graph_with_data.update_node_attrs(attrs={"x": 0.0})

    df = graph_with_data.node_attrs(attr_keys=["x"])
    assert (df["x"] == 0.0).all()

    # Test error with wrong length
    with pytest.raises(ValueError):
        graph_with_data.update_node_attrs(node_ids=nodes, attrs={"x": [1.0]})


@parametrize_subgraph_tests
def test_update_edge_attrs_with_data(graph_backend: BaseGraph, use_subgraph: bool) -> None:
    """Test updating edge attributeson both original graphs and subgraphs."""
    graph_with_data = create_test_graph(graph_backend, use_subgraph)
    df = graph_with_data.edge_attrs()

    # Get the first edge ID
    edge_id = df[DEFAULT_ATTR_KEYS.EDGE_ID].to_list()[0]

    # Update edge attribute
    graph_with_data.update_edge_attrs(edge_ids=[edge_id], attrs={"weight": 99.0})

    # Verify update
    df_updated = graph_with_data.edge_attrs(attr_keys=["weight"])
    edge_weights = df_updated["weight"].to_list()
    assert 99.0 in edge_weights

    # test updating all edges
    graph_with_data.update_edge_attrs(attrs={"weight": 0.0})
    df = graph_with_data.edge_attrs(attr_keys=["weight"])
    assert (df["weight"] == 0.0).all()

    # Test error with wrong length
    with pytest.raises(ValueError):
        graph_with_data.update_edge_attrs(edge_ids=[edge_id], attrs={"weight": [1.0, 2.0]})


@parametrize_subgraph_tests
def test_num_edges_with_data(graph_backend: BaseGraph, use_subgraph: bool) -> None:
    """Test counting edges on both original graphs and subgraphs."""
    graph_with_data = create_test_graph(graph_backend, use_subgraph)
    num_edges = graph_with_data.num_edges
    assert num_edges == len(graph_with_data._test_edges)  # type: ignore


@parametrize_subgraph_tests
def test_num_nodes_with_data(graph_backend: BaseGraph, use_subgraph: bool) -> None:
    """Test counting nodes on both original graphs and subgraphs."""
    graph_with_data = create_test_graph(graph_backend, use_subgraph)
    num_nodes = graph_with_data.num_nodes
    assert num_nodes == len(graph_with_data._test_nodes)  # type: ignore


def test_subgraph_creation(graph_backend: BaseGraph) -> None:
    """Test creating subgraphs and their properties."""
    graph_with_data = create_test_graph(graph_backend, use_subgraph=False)

    # Create a subgraph with subset of nodes in UNSORTED order
    original_nodes = graph_with_data._test_nodes  # type: ignore
    subgraph_nodes_unsorted = [original_nodes[1], original_nodes[0]]  # Reverse order

    subgraph = graph_with_data.filter(node_ids=subgraph_nodes_unsorted).subgraph()

    # Test that subgraph has correct number of nodes
    assert subgraph.num_nodes == len(subgraph_nodes_unsorted)

    # Test that subgraph node IDs match expected (regardless of input order)
    subgraph_node_ids = subgraph.node_ids()
    assert set(subgraph_node_ids) == set(subgraph_nodes_unsorted)

    # Test that subgraph has correct node attributes
    for node in subgraph_nodes_unsorted:
        original_attrs = graph_with_data.filter(node_ids=[node]).node_attrs()
        subgraph_attrs = subgraph.filter(node_ids=[node]).node_attrs()

        # Compare all columns
        for col in original_attrs.columns:
            assert original_attrs[col].to_list() == subgraph_attrs[col].to_list()


def test_subgraph_edge_preservation(graph_backend: BaseGraph) -> None:
    """Test that subgraphs preserve correct edges between included nodes."""
    graph_with_data = create_test_graph(graph_backend, use_subgraph=False)

    # Get all nodes and create subgraph with first 2 nodes in REVERSE order
    original_nodes = graph_with_data._test_nodes  # type: ignore
    subgraph_nodes = [original_nodes[1], original_nodes[0]]  # Reverse order

    # Get edges from original graph involving only these nodes
    original_edges = graph_with_data.edge_attrs()
    subgraph_node_set = set(subgraph_nodes)

    expected_edges_count = 0
    for i in range(len(original_edges)):
        source = original_edges[DEFAULT_ATTR_KEYS.EDGE_SOURCE].to_list()[i]
        target = original_edges[DEFAULT_ATTR_KEYS.EDGE_TARGET].to_list()[i]
        if source in subgraph_node_set and target in subgraph_node_set:
            expected_edges_count += 1

    # Create subgraph
    subgraph = graph_with_data.filter(node_ids=subgraph_nodes).subgraph()
    subgraph_edges = subgraph.edge_attrs()

    # Check that subgraph has the correct number of edges
    assert len(subgraph_edges) == expected_edges_count

    # Check that all edges in subgraph involve only subgraph nodes
    for i in range(len(subgraph_edges)):
        source = subgraph_edges[DEFAULT_ATTR_KEYS.EDGE_SOURCE].to_list()[i]
        target = subgraph_edges[DEFAULT_ATTR_KEYS.EDGE_TARGET].to_list()[i]
        assert source in subgraph_node_set
        assert target in subgraph_node_set


def test_subgraph_attr_consistency(graph_backend: BaseGraph) -> None:
    """Test that subgraph node and edge attributesare consistent with original graph."""
    graph_with_data = create_test_graph(graph_backend, use_subgraph=False)
    original_nodes = graph_with_data._test_nodes  # type: ignore
    # Use nodes in unsorted order to test robustness
    subgraph_nodes = [original_nodes[1], original_nodes[0]]

    # Create subgraph
    subgraph = graph_with_data.filter(node_ids=subgraph_nodes).subgraph()

    # Test node attribute consistency
    for node in subgraph_nodes:
        original_node_attrs = graph_with_data.filter(node_ids=[node]).node_attrs()
        subgraph_node_attrs = subgraph.filter(node_ids=[node]).node_attrs()

        # All columns should match
        assert set(original_node_attrs.columns) == set(subgraph_node_attrs.columns)

        # All values should match
        for col in original_node_attrs.columns:
            assert original_node_attrs[col].to_list() == subgraph_node_attrs[col].to_list()

    # Test edge attribute consistency for edges that exist in both
    original_edges = graph_with_data.edge_attrs()
    subgraph_edges = subgraph.edge_attrs()

    # Check that subgraph edges have same attribute keys as original
    assert set(original_edges.columns) == set(subgraph_edges.columns)

    # For each edge in subgraph, verify it has same weights as in original
    for i in range(len(subgraph_edges)):
        sub_source = subgraph_edges[DEFAULT_ATTR_KEYS.EDGE_SOURCE].to_list()[i]
        sub_target = subgraph_edges[DEFAULT_ATTR_KEYS.EDGE_TARGET].to_list()[i]
        sub_weight = subgraph_edges["weight"].to_list()[i]

        # Find corresponding edge in original graph
        found_match = False
        for j in range(len(original_edges)):
            orig_source = original_edges[DEFAULT_ATTR_KEYS.EDGE_SOURCE].to_list()[j]
            orig_target = original_edges[DEFAULT_ATTR_KEYS.EDGE_TARGET].to_list()[j]
            orig_weight = original_edges["weight"].to_list()[j]

            if orig_source == sub_source and orig_target == sub_target:
                assert orig_weight == sub_weight
                found_match = True
                break

        assert found_match, f"Edge ({sub_source}, {sub_target}) not found in original graph"


def test_subgraph_with_unsorted_node_ids(graph_backend: BaseGraph) -> None:
    """Test that subgraph creation works correctly with unsorted node IDs."""
    graph_with_data = create_test_graph(graph_backend, use_subgraph=False)
    original_nodes = graph_with_data._test_nodes  # type: ignore

    # Test with various unsorted orders
    test_cases = [
        [original_nodes[2], original_nodes[0], original_nodes[1]],  # Mixed order
        [original_nodes[3], original_nodes[1], original_nodes[5], original_nodes[0]],  # Descending + mixed
        [original_nodes[4], original_nodes[2]],  # Just two nodes in reverse order
    ]

    for unsorted_nodes in test_cases:
        # Create subgraph with unsorted node IDs
        subgraph = graph_with_data.filter(node_ids=unsorted_nodes).subgraph()

        # Verify the subgraph contains exactly the expected nodes
        subgraph_node_ids = set(subgraph.node_ids())
        expected_node_ids = set(unsorted_nodes)
        assert subgraph_node_ids == expected_node_ids, f"Failed for node order: {unsorted_nodes}"

        expected_edges = graph_with_data.edge_attrs()
        expected_edge_ids = expected_edges.filter(
            pl.col(DEFAULT_ATTR_KEYS.EDGE_SOURCE).is_in(unsorted_nodes)
            & pl.col(DEFAULT_ATTR_KEYS.EDGE_TARGET).is_in(unsorted_nodes)
        )[DEFAULT_ATTR_KEYS.EDGE_ID].to_list()

        subgraph_edge_ids = set(subgraph.edge_ids())
        assert subgraph_edge_ids == set(expected_edge_ids), f"Failed for edge order: {unsorted_nodes}"

        # Verify node attributesare preserved correctly
        for node in unsorted_nodes:
            original_attrs = graph_with_data.filter(node_ids=[node]).node_attrs()
            subgraph_attrs = subgraph.filter(node_ids=[node]).node_attrs()

            for col in original_attrs.columns:
                msg = f"Node {node} attribute {col} mismatch in subgraph with order {unsorted_nodes}"
                assert original_attrs[col].to_list() == subgraph_attrs[col].to_list(), msg


def test_subgraph_add_node(graph_backend: BaseGraph) -> None:
    """Test adding nodes to a subgraph."""
    graph_with_data = create_test_graph(graph_backend, use_subgraph=False)
    original_nodes = graph_with_data._test_nodes  # type: ignore

    # Create a subgraph with two nodes
    subgraph_nodes = [original_nodes[1], original_nodes[3]]
    subgraph = graph_with_data.filter(node_ids=subgraph_nodes).subgraph()

    initial_counts = (subgraph.num_nodes, graph_with_data.num_nodes)

    # Add a new node to the subgraph
    new_node_id = subgraph.add_node({"t": 10, "x": 10.0, "y": 10.0, "label": "NEW"})

    # Verify node was added to both subgraph and original graph
    assert subgraph.num_nodes == initial_counts[0] + 1
    assert graph_with_data.num_nodes == initial_counts[1] + 1
    assert new_node_id in subgraph.node_ids()
    assert new_node_id in graph_with_data.node_ids()

    # Verify attributes in both graphs
    for graph in [subgraph, graph_with_data]:
        attributes = graph.filter(node_ids=[new_node_id]).node_attrs()
        assert attributes["t"].to_list()[0] == 10
        assert attributes["label"].to_list()[0] == "NEW"


def test_subgraph_add_edge(graph_backend: BaseGraph) -> None:
    """Test adding edges to a subgraph."""
    graph_with_data = create_test_graph(graph_backend, use_subgraph=False)
    original_nodes = graph_with_data._test_nodes  # type: ignore

    # Create a subgraph with three nodes
    subgraph_nodes = original_nodes[:3]
    subgraph = graph_with_data.filter(node_ids=subgraph_nodes).subgraph()

    initial_counts = (subgraph.num_edges, graph_with_data.num_edges)
    node_a, node_b = subgraph_nodes[0], subgraph_nodes[2]

    # Add a new edge between existing nodes
    subgraph.add_edge(node_a, node_b, attrs={"weight": 1.5, "new_attribute": 10.0})

    # Verify edge was added to both subgraph and original graph
    assert subgraph.num_edges == initial_counts[0] + 1
    assert graph_with_data.num_edges == initial_counts[1] + 1

    # Test both the subgraph and the original graph
    for edge_df in [subgraph.edge_attrs(), graph_with_data.edge_attrs()]:
        # Find the new edge in the edge attributes
        new_edge_found = False
        for i in range(len(edge_df)):
            source = edge_df[DEFAULT_ATTR_KEYS.EDGE_SOURCE].to_list()[i]
            target = edge_df[DEFAULT_ATTR_KEYS.EDGE_TARGET].to_list()[i]
            weight = edge_df["weight"].to_list()[i]
            new_attribute = edge_df["new_attribute"].to_list()[i]

            if source == node_a and target == node_b and weight == 1.5 and new_attribute == 10.0:
                new_edge_found = True
                break

        assert new_edge_found, "New edge not found in graph edge attributes"


def test_subgraph_add_node_then_edge(graph_backend: BaseGraph) -> None:
    """Test adding a node to a subgraph and then adding an edge to/from it."""
    graph_with_data = create_test_graph(graph_backend, use_subgraph=False)
    original_nodes = graph_with_data._test_nodes  # type: ignore

    # Create a subgraph with two nodes
    subgraph_nodes = [original_nodes[3], original_nodes[1]]
    subgraph = graph_with_data.filter(node_ids=subgraph_nodes).subgraph()

    # Add node and edge
    new_node_id = subgraph.add_node({"t": 20, "x": 20.0, "y": 20.0, "label": "ADDED"})
    subgraph.add_edge(subgraph_nodes[0], new_node_id, attrs={"weight": 2.0, "new_attribute": 20.0})

    # Verify propagation to both graphs
    for graph in [subgraph, graph_with_data]:
        assert new_node_id in graph.node_ids()

        edges = graph.edge_attrs()
        edge_found = any(
            edges[DEFAULT_ATTR_KEYS.EDGE_SOURCE].to_list()[i] == subgraph_nodes[0]
            and edges[DEFAULT_ATTR_KEYS.EDGE_TARGET].to_list()[i] == new_node_id
            and edges["weight"].to_list()[i] == 2.0
            for i in range(len(edges))
        )
        assert edge_found, f"Edge to new node not found in {type(graph).__name__}"


def test_nested_subgraph_creation(graph_backend: BaseGraph) -> None:
    """Test creating a subgraph of a subgraph (nested subgraphs)."""
    graph_with_data = create_test_graph(graph_backend, use_subgraph=False)
    original_nodes = graph_with_data._test_nodes  # type: ignore

    # Create nested subgraphs
    first_subgraph = graph_with_data.filter(node_ids=original_nodes[:4]).subgraph()

    second_subgraph = first_subgraph.filter(node_ids=original_nodes[:2]).subgraph()

    # Verify nested subgraph properties
    assert second_subgraph.num_nodes == 2
    assert set(second_subgraph.node_ids()) == set(original_nodes[:2])

    # Verify node attributesare preserved through all levels
    for node_id in original_nodes[:2]:
        graphs = [graph_with_data, first_subgraph, second_subgraph]
        attributes = [g.filter(node_ids=[node_id]).node_attrs() for g in graphs]

        # All should have identical attributes
        for col in attributes[0].columns:
            values = [f[col].to_list()[0] for f in attributes]
            assert all(v == values[0] for v in values), f"Attribute {col} inconsistent across graph levels"


def test_nested_subgraph_edge_preservation(graph_backend: BaseGraph) -> None:
    """Test that nested subgraphs preserve correct edges."""
    graph_with_data = create_test_graph(graph_backend, use_subgraph=False)
    original_nodes = graph_with_data._test_nodes  # type: ignore

    # Create nested subgraphs: original -> first (3 nodes) -> nested (2 nodes)
    first_subgraph = graph_with_data.filter(node_ids=original_nodes[:3]).subgraph()
    nested_subgraph = first_subgraph.filter(node_ids=original_nodes[:2]).subgraph()

    # Verify the nested subgraph has exactly one edge: 0->1
    nested_edges = nested_subgraph.edge_attrs()
    assert len(nested_edges) == 1

    edge_source = nested_edges[DEFAULT_ATTR_KEYS.EDGE_SOURCE].to_list()[0]
    edge_target = nested_edges[DEFAULT_ATTR_KEYS.EDGE_TARGET].to_list()[0]

    assert (edge_source, edge_target) == (original_nodes[0], original_nodes[1])


def test_nested_subgraph_modifications(graph_backend: BaseGraph) -> None:
    """Test adding nodes and edges to nested subgraphs."""
    graph_with_data = create_test_graph(graph_backend, use_subgraph=False)
    original_nodes = graph_with_data._test_nodes  # type: ignore

    # Create nested subgraphs
    first_subgraph = graph_with_data.filter(node_ids=original_nodes[:3]).subgraph()
    nested_subgraph = first_subgraph.filter(node_ids=original_nodes[:2]).subgraph()

    initial_counts = (nested_subgraph.num_nodes, graph_with_data.num_nodes)

    # Add node and edge to nested subgraph
    new_node_id = nested_subgraph.add_node({"t": 30, "x": 30.0, "y": 30.0, "label": "NESTED"})
    nested_subgraph.add_edge(original_nodes[0], new_node_id, attrs={"weight": 3.0, "new_attribute": 30.0})

    # Verify propagation to all graph levels
    # intermediate graph (first_subgraph) is not affected
    graphs = [nested_subgraph, graph_with_data]
    expected_counts = [c + 1 for c in initial_counts]

    for i, graph in enumerate(graphs):
        assert graph.num_nodes == expected_counts[i]
        assert new_node_id in graph.node_ids()

        # Verify edge exists in all graphs
        edges = graph.edge_attrs()
        edge_found = any(
            edges[DEFAULT_ATTR_KEYS.EDGE_SOURCE].to_list()[j] == original_nodes[0]
            and edges[DEFAULT_ATTR_KEYS.EDGE_TARGET].to_list()[j] == new_node_id
            and edges["weight"].to_list()[j] == 3.0
            for j in range(len(edges))
        )
        assert edge_found, f"Edge not found in {type(graph).__name__}"


def test_subgraph_node_attr_filter(graph_backend: BaseGraph) -> None:
    """Test creating subgraphs using node attribute filters."""
    graph_with_data = create_test_graph(graph_backend, use_subgraph=False)

    # Test filtering by time point
    subgraph_t2 = graph_with_data.filter(NodeAttr("t") == 2).subgraph()

    # Should contain nodes with t=2 (nodes 2 and 3 from create_test_graph)
    expected_nodes = graph_with_data.filter(NodeAttr("t") == 2).node_ids()
    assert set(subgraph_t2.node_ids()) == set(expected_nodes)
    assert subgraph_t2.num_nodes == len(expected_nodes)

    # Verify node attributes are preserved
    for node_id in expected_nodes:
        original_attrs = graph_with_data.filter(node_ids=[node_id]).node_attrs()
        subgraph_attrs = subgraph_t2.filter(node_ids=[node_id]).node_attrs()

        for col in original_attrs.columns:
            assert original_attrs[col].to_list() == subgraph_attrs[col].to_list()

    # Test filtering by label
    subgraph_label_a = graph_with_data.filter(NodeAttr("label") == "A").subgraph()
    expected_label_a_nodes = graph_with_data.filter(NodeAttr("label") == "A").node_ids()
    assert set(subgraph_label_a.node_ids()) == set(expected_label_a_nodes)

    # Test filtering with multiple attributes
    subgraph_multi = graph_with_data.filter(NodeAttr("t") == 2, NodeAttr("label") == "A").subgraph()
    expected_multi_nodes = graph_with_data.filter(NodeAttr("t") == 2, NodeAttr("label") == "A").node_ids()
    assert set(subgraph_multi.node_ids()) == set(expected_multi_nodes)


def test_subgraph_edge_attr_filter(graph_backend: BaseGraph) -> None:
    """Test creating subgraphs using edge attribute filters."""
    graph_with_data = create_test_graph(graph_backend, use_subgraph=False)

    # Test filtering by edge weight
    subgraph_weight_05 = graph_with_data.filter(EdgeAttr("weight") == 0.5).subgraph()

    # Verify the subgraph contains nodes connected by edges with weight=0.5
    edges = subgraph_weight_05.edge_attrs()

    # All edges in the subgraph should have weight=0.5
    assert all(w == 0.5 for w in edges["weight"].to_list())

    # Get unique nodes from these edges
    sources = set(edges[DEFAULT_ATTR_KEYS.EDGE_SOURCE].to_list())
    targets = set(edges[DEFAULT_ATTR_KEYS.EDGE_TARGET].to_list())
    expected_nodes = sources | targets

    assert set(subgraph_weight_05.node_ids()) == expected_nodes

    # Test filtering by new_attribute
    subgraph_attr_2 = graph_with_data.filter(EdgeAttr("new_attribute") == 2.0).subgraph()
    edges_attr_2 = subgraph_attr_2.edge_attrs()

    # All edges should have new_attribute=2.0
    assert all(f == 2.0 for f in edges_attr_2["new_attribute"].to_list())

    # Test filtering with multiple edge attributes
    subgraph_multi_edge = graph_with_data.filter(EdgeAttr("weight") == 0.7, EdgeAttr("new_attribute") == 2.0).subgraph()
    edges_multi = subgraph_multi_edge.edge_attrs()

    # All edges should match both criteria
    for i in range(len(edges_multi)):
        assert edges_multi["weight"].to_list()[i] == 0.7
        assert edges_multi["new_attribute"].to_list()[i] == 2.0


def test_subgraph_attr_filter_edge_preservation(graph_backend: BaseGraph) -> None:
    """Test that edge filtering properly preserves only edges matching the filter."""
    graph_with_data = create_test_graph(graph_backend, use_subgraph=False)

    # Create subgraph with edge filter that should include specific edges
    subgraph = graph_with_data.filter(EdgeAttr("weight") == 0.9).subgraph()

    # Get original edges matching the filter
    original_edges = graph_with_data.edge_attrs()
    expected_edges = []
    expected_nodes = set()

    for i in range(len(original_edges)):
        if original_edges["weight"].to_list()[i] == 0.9:
            expected_edges.append(i)
            expected_nodes.add(original_edges[DEFAULT_ATTR_KEYS.EDGE_SOURCE].to_list()[i])
            expected_nodes.add(original_edges[DEFAULT_ATTR_KEYS.EDGE_TARGET].to_list()[i])

    # Verify subgraph has correct nodes and edges
    assert set(subgraph.node_ids()) == expected_nodes

    subgraph_edges = subgraph.edge_attrs()
    assert len(subgraph_edges) == len(expected_edges)

    # All edges in subgraph should have weight=0.9
    assert all(w == 0.9 for w in subgraph_edges["weight"].to_list())


def test_subgraph_attr_filter_empty_results(graph_backend: BaseGraph) -> None:
    """Test subgraph creation with filters that return no results."""
    graph_with_data = create_test_graph(graph_backend, use_subgraph=False)

    # Test node filter with non-existent value
    empty_subgraph_node = graph_with_data.filter(NodeAttr("t") == 999).subgraph()
    assert empty_subgraph_node.num_nodes == 0
    assert empty_subgraph_node.num_edges == 0

    # Test edge filter with non-existent value
    empty_subgraph_edge = graph_with_data.filter(EdgeAttr("weight") == 999.0).subgraph()
    assert empty_subgraph_edge.num_nodes == 0
    assert empty_subgraph_edge.num_edges == 0

    # Test node filter with impossible combination
    empty_subgraph_multi = graph_with_data.filter(NodeAttr("t") == 0, NodeAttr("label") == "NONEXISTENT").subgraph()
    assert empty_subgraph_multi.num_nodes == 0
    assert empty_subgraph_multi.num_edges == 0


def test_homemorphism(graph_backend: BaseGraph) -> None:
    """Test that filtering with no arguments returns the same graph."""
    graph_with_data = create_test_graph(graph_backend, use_subgraph=False)

    same_graph = graph_with_data.filter().subgraph()

    assert same_graph.node_ids() == graph_with_data.node_ids()
    assert same_graph.edge_ids() == graph_with_data.edge_ids()


@parametrize_subgraph_tests
def test_subgraph_overlaps_basic(graph_backend: BaseGraph, use_subgraph: bool) -> None:
    """Test basic overlap functionality in subgraphs."""
    graph_with_data = create_test_graph(graph_backend, use_subgraph)
    nodes = graph_with_data._test_nodes  # type: ignore

    # Original graph has 6 nodes: [node0, node1, node2, node3, node4, node5]
    graph_with_data.add_overlap(nodes[0], nodes[1])
    graph_with_data.add_overlap(nodes[1], nodes[2])

    # Test basic overlap functionality
    assert graph_with_data.has_overlaps()
    overlaps = graph_with_data.overlaps()
    assert len(overlaps) == 2
    assert [nodes[0], nodes[1]] in overlaps
    assert [nodes[1], nodes[2]] in overlaps

    # Test filtering by specific nodes
    filtered_overlaps = graph_with_data.overlaps([nodes[1], nodes[2]])
    assert len(filtered_overlaps) == 1
    assert [nodes[1], nodes[2]] == filtered_overlaps[0]


def test_subgraph_overlaps_propagation(graph_backend: BaseGraph) -> None:
    """Test that overlaps propagate correctly between original graph and subgraphs."""
    graph_with_data = create_test_graph(graph_backend, use_subgraph=False)
    original_nodes = graph_with_data._test_nodes  # type: ignore

    # Add overlaps to original graph
    graph_with_data.add_overlap(original_nodes[0], original_nodes[1])
    graph_with_data.add_overlap(original_nodes[2], original_nodes[3])

    # Create subgraph with subset of nodes
    subgraph_nodes = [original_nodes[0], original_nodes[1], original_nodes[2]]
    subgraph = graph_with_data.filter(node_ids=subgraph_nodes).subgraph()

    # Test that overlaps are accessible from subgraph
    assert subgraph.has_overlaps()
    subgraph_overlaps = subgraph.overlaps()

    # Should only see overlaps involving nodes in the subgraph
    expected_overlaps = [[original_nodes[0], original_nodes[1]]]
    assert subgraph_overlaps == expected_overlaps

    # Test that adding overlaps to subgraph affects original graph
    subgraph.add_overlap(original_nodes[0], original_nodes[2])

    # Check both graphs
    for graph in [subgraph, graph_with_data]:
        overlaps = graph.overlaps()
        assert [original_nodes[0], original_nodes[2]] in overlaps


@parametrize_subgraph_tests
def test_sucessors_with_data(graph_backend: BaseGraph, use_subgraph: bool) -> None:
    """Test getting successors of nodes on both original graphs and subgraphs."""
    graph_with_data = create_test_graph(graph_backend, use_subgraph)
    node_ids = graph_with_data._test_nodes

    edges_df = graph_with_data.edge_attrs()

    successors_dict = graph_with_data.successors(node_ids)
    out_degree = graph_with_data.out_degree(node_ids)

    for i, node_id in enumerate(node_ids):
        sucessors = successors_dict[node_id]
        expected_sucessors = edges_df.filter(pl.col(DEFAULT_ATTR_KEYS.EDGE_SOURCE) == node_id)[
            DEFAULT_ATTR_KEYS.EDGE_TARGET
        ].to_list()
        assert set(sucessors[DEFAULT_ATTR_KEYS.NODE_ID].to_list()) == set(expected_sucessors)
        assert out_degree[i] == len(expected_sucessors)

    # test out of sync
    if isinstance(graph_with_data, GraphView):
        graph_with_data.sync = False
        # sanity check, CI were failing because of some cleanup
        assert graph_with_data._root is not None
        graph_with_data.add_node({"t": 0, "x": 0.0, "y": 0.0, "label": "test"})
        with pytest.raises(RuntimeError, match="Out of sync graph view cannot be used to get sucessors"):
            graph_with_data.successors(node_ids)


@parametrize_subgraph_tests
def test_predecessors_with_data(graph_backend: BaseGraph, use_subgraph: bool) -> None:
    """Test getting predecessors of nodes on both original graphs and subgraphs."""
    graph_with_data = create_test_graph(graph_backend, use_subgraph)

    node_ids = graph_with_data._test_nodes
    edges_df = graph_with_data.edge_attrs()

    predecessors_dict = graph_with_data.predecessors(node_ids)
    in_degree = graph_with_data.in_degree(node_ids)

    for i, node_id in enumerate(node_ids):
        predecessors = predecessors_dict[node_id]
        expected_predecessors = edges_df.filter(pl.col(DEFAULT_ATTR_KEYS.EDGE_TARGET) == node_id)[
            DEFAULT_ATTR_KEYS.EDGE_SOURCE
        ].to_list()
        assert set(predecessors[DEFAULT_ATTR_KEYS.NODE_ID].to_list()) == set(expected_predecessors)
        assert in_degree[i] == len(expected_predecessors)

    # test out of sync
    if isinstance(graph_with_data, GraphView):
        graph_with_data.sync = False
        graph_with_data.add_node({"t": 0, "x": 0.0, "y": 0.0, "label": "test"})
        with pytest.raises(RuntimeError, match="Out of sync graph view cannot be used to get predecessors"):
            graph_with_data.predecessors(node_ids)


@parametrize_subgraph_tests
def test_bulk_add_nodes_returned_ids(graph_backend: BaseGraph, use_subgraph: bool) -> None:
    """Test that bulk_add_nodes returns correct node IDs on both original graphs and subgraphs."""
    graph_with_data = create_test_graph(graph_backend, use_subgraph)

    # Add attribute keys for the new nodes
    graph_with_data.add_node_attr_key("z", 0.0)

    # Test bulk adding nodes
    nodes_to_add = [
        {"t": 10, "x": 10.0, "y": 10.0, "z": 1.0, "label": "bulk1"},
        {"t": 11, "x": 11.0, "y": 11.0, "z": 2.0, "label": "bulk2"},
        {"t": 12, "x": 12.0, "y": 12.0, "z": 3.0, "label": "bulk3"},
    ]

    initial_node_count = graph_with_data.num_nodes
    returned_ids = graph_with_data.bulk_add_nodes(nodes_to_add)

    # Test return type and length
    assert isinstance(returned_ids, list)
    assert len(returned_ids) == len(nodes_to_add)
    assert all(isinstance(node_id, int) for node_id in returned_ids)

    # Test uniqueness of returned IDs
    assert len(set(returned_ids)) == len(returned_ids)

    # Test that node count increased correctly
    assert graph_with_data.num_nodes == initial_node_count + len(nodes_to_add)

    # Test that all returned IDs correspond to actual nodes in the graph
    actual_node_ids = set(graph_with_data.node_ids())
    for node_id in returned_ids:
        assert node_id in actual_node_ids

    # Test that nodes have correct attributes
    for i, node_id in enumerate(returned_ids):
        node_attrs = graph_with_data.filter(node_ids=[node_id]).node_attrs()
        expected_attrs = nodes_to_add[i]

        assert node_attrs["t"].to_list()[0] == expected_attrs["t"]
        assert node_attrs["x"].to_list()[0] == expected_attrs["x"]
        assert node_attrs["y"].to_list()[0] == expected_attrs["y"]
        assert node_attrs["z"].to_list()[0] == expected_attrs["z"]
        assert node_attrs["label"].to_list()[0] == expected_attrs["label"]

    # Test empty input
    empty_result = graph_with_data.bulk_add_nodes([])
    assert empty_result == []
    assert graph_with_data.num_nodes == initial_node_count + len(nodes_to_add)  # No change


@parametrize_subgraph_tests
def test_bulk_add_edges_returned_ids(graph_backend: BaseGraph, use_subgraph: bool) -> None:
    """Test that bulk_add_edges returns correct edge IDs on both original graphs and subgraphs."""
    graph_with_data = create_test_graph(graph_backend, use_subgraph)

    # Add attribute keys for the new edges
    graph_with_data.add_edge_attr_key("strength", 0.0)

    # Get some existing nodes to create edges between
    existing_nodes = graph_with_data._test_nodes  # type: ignore

    # Test bulk adding edges
    edges_to_add = [
        {
            "source_id": existing_nodes[0],
            "target_id": existing_nodes[1],
            "weight": 0.8,
            "strength": 1.5,
            "new_attribute": 10.0,
        },
        {
            "source_id": existing_nodes[1],
            "target_id": existing_nodes[2],  # if len(existing_nodes) > 2 else existing_nodes[0],
            "weight": 0.9,
            "strength": 2.0,
            "new_attribute": 20.0,
        },
    ]

    initial_edge_count = graph_with_data.num_edges
    returned_ids = graph_with_data.bulk_add_edges(deepcopy(edges_to_add), return_ids=True)

    # Test return type and length
    assert isinstance(returned_ids, list)
    assert len(returned_ids) == len(edges_to_add)
    assert all(isinstance(edge_id, int) for edge_id in returned_ids)

    # Test uniqueness of returned IDs
    assert len(set(returned_ids)) == len(returned_ids)

    # Test that edge count increased correctly
    assert graph_with_data.num_edges == initial_edge_count + len(edges_to_add)

    edge_attrs = graph_with_data.edge_attrs()
    edge_attr_0 = edge_attrs.filter(pl.col(DEFAULT_ATTR_KEYS.EDGE_ID) == returned_ids[0]).rows(named=True)[0]
    del edge_attr_0[DEFAULT_ATTR_KEYS.EDGE_ID]
    assert edge_attr_0 == edges_to_add[0]
    edge_attr_1 = edge_attrs.filter(pl.col(DEFAULT_ATTR_KEYS.EDGE_ID) == returned_ids[1]).rows(named=True)[0]
    del edge_attr_1[DEFAULT_ATTR_KEYS.EDGE_ID]
    assert edge_attr_1 == edges_to_add[1]

    # Test that returned IDs are valid integers (main requirement)
    # We validate that the IDs are non-negative integers
    for edge_id in returned_ids:
        assert isinstance(edge_id, int)
        assert edge_id >= 0

    # Test empty input
    empty_result = graph_with_data.bulk_add_edges([], return_ids=True)
    assert empty_result == []
    assert graph_with_data.num_edges == initial_edge_count + len(edges_to_add)  # No change


@parametrize_subgraph_tests
def test_custom_indices_subgraph(graph_backend: BaseGraph, use_subgraph: bool) -> None:
    """Test custom node indices functionality in subgraphs."""

    if not graph_backend.supports_custom_indices:
        pytest.skip("Graph does not support custom indices")

    graph_with_data = create_test_graph(graph_backend, use_subgraph)

    # Test add_node with custom index
    custom_node_id = graph_with_data.add_node({"t": 0, "x": 10.0, "y": 20.0, "label": "custom_node"}, index=12345)
    assert custom_node_id == 12345

    # Test bulk_add_nodes with custom indices
    nodes = [
        {"t": 1, "x": 30.0, "y": 40.0, "label": "bulk_node_1"},
        {"t": 1, "x": 35.0, "y": 45.0, "label": "bulk_node_2"},
    ]
    custom_indices = [50000, 60000]

    returned_indices = graph_with_data.bulk_add_nodes(nodes, indices=custom_indices)
    assert returned_indices == custom_indices

    # Test that custom indices work with queries in subgraph
    for graph in [graph_with_data, graph_backend]:
        custom_node_df = graph.filter(node_ids=[12345]).node_attrs(attr_keys=["x", "y"])
        assert len(custom_node_df) == 1
        assert custom_node_df["x"].to_list()[0] == 10.0
        assert custom_node_df["y"].to_list()[0] == 20.0


@parametrize_subgraph_tests
def test_remove_node_basic(graph_backend: BaseGraph, use_subgraph: bool) -> None:
    """Test basic remove_node functionality on both original graphs and subgraphs."""
    graph_with_data = create_test_graph(graph_backend, use_subgraph)

    initial_nodes = graph_with_data._test_nodes.copy()  # type: ignore
    initial_node_count = graph_with_data.num_nodes

    # Remove a node that has edges
    node_to_remove = initial_nodes[1]
    graph_with_data.remove_node(node_to_remove)

    # Check node count decreased
    assert graph_with_data.num_nodes == initial_node_count - 1

    # Check that the node is no longer in the graph
    current_nodes = graph_with_data.node_ids()
    assert node_to_remove not in current_nodes

    # Check that all other expected nodes are still there
    remaining_expected_nodes = [n for n in initial_nodes if n != node_to_remove]
    for node in remaining_expected_nodes:
        assert node in current_nodes

    # Check that edges involving the removed node are gone
    current_edges = graph_with_data.edge_attrs()
    for i in range(len(current_edges)):
        source = current_edges[DEFAULT_ATTR_KEYS.EDGE_SOURCE].to_list()[i]
        target = current_edges[DEFAULT_ATTR_KEYS.EDGE_TARGET].to_list()[i]
        assert source != node_to_remove
        assert target != node_to_remove


@parametrize_subgraph_tests
def test_remove_node_with_overlaps(graph_backend: BaseGraph, use_subgraph: bool) -> None:
    """Test removing nodes that have overlaps."""
    graph_with_data = create_test_graph(graph_backend, use_subgraph)
    nodes = graph_with_data._test_nodes  # type: ignore

    # Add some overlaps
    graph_with_data.add_overlap(nodes[0], nodes[1])
    graph_with_data.add_overlap(nodes[1], nodes[2])

    # Verify overlaps exist
    overlaps_before = graph_with_data.overlaps()
    assert len(overlaps_before) == 2

    # Remove node that's involved in overlaps
    graph_with_data.remove_node(nodes[1])

    # Check that overlaps involving removed node are gone
    overlaps_after = graph_with_data.overlaps()
    for overlap in overlaps_after:
        assert nodes[1] not in overlap


@parametrize_subgraph_tests
def test_remove_node_updates_time_points(graph_backend: BaseGraph, use_subgraph: bool) -> None:
    """Test that time points are properly updated when nodes are removed."""
    graph_with_data = create_test_graph(graph_backend, use_subgraph)

    initial_time_points = set(graph_with_data.time_points())
    nodes = graph_with_data._test_nodes  # type: ignore

    # Find a node that is the only one at its time point
    # First check what time points have only one node
    node_attrs = graph_with_data.node_attrs()
    time_counts = {}
    for row in node_attrs.iter_rows(named=True):
        t = row["t"]
        node_id = row[DEFAULT_ATTR_KEYS.NODE_ID]
        if t not in time_counts:
            time_counts[t] = []
        time_counts[t].append(node_id)

    # Find a time point with only one node
    single_node_time = None
    single_node_id = None
    for t, node_list in time_counts.items():
        if len(node_list) == 1 and node_list[0] in nodes:
            single_node_time = t
            single_node_id = node_list[0]
            break

    if single_node_time is not None:
        # Remove the single node at this time point
        graph_with_data.remove_node(single_node_id)

        # Check that the time point was removed
        final_time_points = set(graph_with_data.time_points())
        assert single_node_time not in final_time_points
        assert len(final_time_points) == len(initial_time_points) - 1


@parametrize_subgraph_tests
def test_has_edge(graph_backend: BaseGraph, use_subgraph: bool) -> None:
    """Test has_edge functionality on both original graphs and subgraphs."""

    @contextmanager
    def _ignore_index_map_warnings():
        def flt(r) -> bool:
            return not re.search(r"not found in index map", r.getMessage())

        LOG.addFilter(flt)
        try:
            yield
        finally:
            LOG.removeFilter(flt)

    graph_with_data = create_test_graph(graph_backend, use_subgraph)

    # Add some edges
    edge_attrs = graph_with_data.edge_attrs()

    for src_id, tgt_id in zip(
        edge_attrs[DEFAULT_ATTR_KEYS.EDGE_SOURCE], edge_attrs[DEFAULT_ATTR_KEYS.EDGE_TARGET], strict=False
    ):
        assert graph_with_data.has_edge(src_id, tgt_id)

    with _ignore_index_map_warnings():
        assert not graph_with_data.has_edge(10, 15)

    assert not graph_with_data.has_edge(graph_with_data._test_nodes[0], graph_with_data._test_nodes[-1])

    # check if filtered edges are not present in the subgraph (they are in the _root graph)
    if isinstance(graph_with_data, GraphView):
        parent = graph_with_data._root
        parent_edges = parent.edge_attrs().select(["source_id", "target_id"]).to_numpy().tolist()
        graph_edges = graph_with_data.edge_attrs().select(["source_id", "target_id"]).to_numpy().tolist()

        for edge in parent_edges:
            if edge not in graph_edges:
                with _ignore_index_map_warnings():
                    assert not graph_with_data.has_edge(edge[0], edge[1])
            else:
                assert graph_with_data.has_edge(edge[0], edge[1])


@parametrize_subgraph_tests
def test_edge_id(graph_backend: BaseGraph, use_subgraph: bool) -> None:
    """Test edge_id functionality on both original graphs and subgraphs."""
    graph_with_data = create_test_graph(graph_backend, use_subgraph)

    # Add some edges
    edge_attrs = graph_with_data.edge_attrs()

    for attr in edge_attrs.rows(named=True):
        edge_id = graph_with_data.edge_id(attr[DEFAULT_ATTR_KEYS.EDGE_SOURCE], attr[DEFAULT_ATTR_KEYS.EDGE_TARGET])
        assert edge_id == attr[DEFAULT_ATTR_KEYS.EDGE_ID]<|MERGE_RESOLUTION|>--- conflicted
+++ resolved
@@ -8,12 +8,8 @@
 
 from tracksdata.attrs import EdgeAttr, NodeAttr
 from tracksdata.constants import DEFAULT_ATTR_KEYS
-<<<<<<< HEAD
 from tracksdata.graph import BaseGraph, GraphView
-=======
-from tracksdata.graph import BaseGraph, GraphView, SQLGraph
 from tracksdata.utils._logging import LOG
->>>>>>> 967da3a1
 
 
 def parametrize_subgraph_tests(func: Callable[..., None]) -> Callable[..., None]:
