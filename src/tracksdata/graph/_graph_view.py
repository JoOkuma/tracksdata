--- conflicted
+++ resolved
@@ -712,28 +712,7 @@
         [detach][tracksdata.graph.GraphView.detach]
             Create a new reference-less graph with the same nodes and edges.
         """
-<<<<<<< HEAD
         raise ValueError(
             "`copy` is not supported for `GraphView`.\n"
             "Use `detach` to create a new reference-less graph with the same nodes and edges."
-        )
-=======
-        # Create a copy of the underlying rustworkx graph
-        rx_graph_copy = self.rx_graph.copy()
-
-        # Create a new view with the same root and mappings
-        copied_view = GraphView(
-            rx_graph=rx_graph_copy,
-            node_map_to_root=dict(self._local_to_external.items()),
-            root=self._root,
-            sync=self._sync,
-            **kwargs,
-        )
-
-        # The constructor already sets up edge mappings correctly
-        # but we need to copy other attributes
-        copied_view._is_root_rx_graph = self._is_root_rx_graph
-        copied_view._out_of_sync = self._out_of_sync
-
-        return copied_view
->>>>>>> 967da3a1
+        )